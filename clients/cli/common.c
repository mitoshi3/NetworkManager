--- conflicted
+++ resolved
@@ -20,11 +20,8 @@
  */
 
 #include "nm-default.h"
-<<<<<<< HEAD
-=======
 
 #include "common.h"
->>>>>>> 4dc905a9
 
 #include <stdio.h>
 #include <stdlib.h>
@@ -35,51 +32,6 @@
 #include <readline/history.h>
 
 #include "nm-vpn-helpers.h"
-<<<<<<< HEAD
-#include "common.h"
-#include "utils.h"
-
-extern GMainLoop *loop;
-
-/* Available fields for IPv4 group */
-NmcOutputField nmc_fields_ip4_config[] = {
-	{"GROUP",      N_("GROUP")},    /* 0 */
-	{"ADDRESS",    N_("ADDRESS")},  /* 1 */
-	{"GATEWAY",    N_("GATEWAY")},  /* 2 */
-	{"ROUTE",      N_("ROUTE")},    /* 3 */
-	{"DNS",        N_("DNS")},      /* 4 */
-	{"DOMAIN",     N_("DOMAIN")},   /* 5 */
-	{"WINS",       N_("WINS")},     /* 6 */
-	{NULL, NULL}
-};
-#define NMC_FIELDS_IP4_CONFIG_ALL     "GROUP,ADDRESS,GATEWAY,ROUTE,DNS,DOMAIN,WINS"
-
-/* Available fields for DHCPv4 group */
-NmcOutputField nmc_fields_dhcp4_config[] = {
-	{"GROUP",      N_("GROUP")},   /* 0 */
-	{"OPTION",     N_("OPTION")},  /* 1 */
-	{NULL, NULL}
-};
-#define NMC_FIELDS_DHCP4_CONFIG_ALL     "GROUP,OPTION"
-
-/* Available fields for IPv6 group */
-NmcOutputField nmc_fields_ip6_config[] = {
-	{"GROUP",      N_("GROUP")},    /* 0 */
-	{"ADDRESS",    N_("ADDRESS")},  /* 1 */
-	{"GATEWAY",    N_("GATEWAY")},  /* 2 */
-	{"ROUTE",      N_("ROUTE")},    /* 3 */
-	{"DNS",        N_("DNS")},      /* 4 */
-	{"DOMAIN",     N_("DOMAIN")},   /* 5 */
-	{NULL, NULL}
-};
-#define NMC_FIELDS_IP6_CONFIG_ALL     "GROUP,ADDRESS,GATEWAY,ROUTE,DNS,DOMAIN"
-
-/* Available fields for DHCPv6 group */
-NmcOutputField nmc_fields_dhcp6_config[] = {
-	{"GROUP",      N_("GROUP")},   /* 0 */
-	{"OPTION",     N_("OPTION")},  /* 1 */
-	{NULL, NULL}
-=======
 #include "nm-client-utils.h"
 
 #include "utils.h"
@@ -214,7 +166,6 @@
 	NMC_META_GENERIC ("DNS"),       /* 4 */
 	NMC_META_GENERIC ("DOMAIN"),    /* 5 */
 	NULL,
->>>>>>> 4dc905a9
 };
 
 const NmcMetaGenericInfo *const nmc_fields_dhcp6_config[] = {
@@ -225,12 +176,7 @@
 
 gboolean
 print_ip4_config (NMIPConfig *cfg4,
-<<<<<<< HEAD
-                  NmCli *nmc,
-                  const char *group_prefix,
-=======
                   const NmcConfig *nmc_config,
->>>>>>> 4dc905a9
                   const char *one_field)
 {
 	gs_free_error GError *error = NULL;
@@ -239,75 +185,6 @@
 	if (cfg4 == NULL)
 		return FALSE;
 
-<<<<<<< HEAD
-	tmpl = nmc_fields_ip4_config;
-	tmpl_len = sizeof (nmc_fields_ip4_config);
-	nmc->print_fields.indices = parse_output_fields (one_field ? one_field : NMC_FIELDS_IP4_CONFIG_ALL,
-	                                                 tmpl, FALSE, NULL, NULL);
-	arr = nmc_dup_fields_array (tmpl, tmpl_len, NMC_OF_FLAG_FIELD_NAMES);
-	g_ptr_array_add (nmc->output_data, arr);
-
-	/* addresses */
-	ptr_array = nm_ip_config_get_addresses (cfg4);
-	if (ptr_array) {
-		addr_arr = g_new (char *, ptr_array->len + 1);
-		for (i = 0; i < ptr_array->len; i++) {
-			NMIPAddress *addr = (NMIPAddress *) g_ptr_array_index (ptr_array, i);
-
-			addr_arr[i] = g_strdup_printf ("%s/%u",
-			                               nm_ip_address_get_address (addr),
-			                               nm_ip_address_get_prefix (addr));
-		}
-		addr_arr[i] = NULL;
-	}
-
-	/* routes */
-	ptr_array = nm_ip_config_get_routes (cfg4);
-	if (ptr_array) {
-		route_arr = g_new (char *, ptr_array->len + 1);
-		for (i = 0; i < ptr_array->len; i++) {
-			NMIPRoute *route = (NMIPRoute *) g_ptr_array_index (ptr_array, i);
-			const char *next_hop;
-
-			next_hop = nm_ip_route_get_next_hop (route);
-			if (!next_hop)
-				next_hop = "0.0.0.0";
-
-			route_arr[i] = g_strdup_printf ("dst = %s/%u, nh = %s%c mt = %u",
-			                                nm_ip_route_get_dest (route),
-			                                nm_ip_route_get_prefix (route),
-			                                next_hop,
-			                                nm_ip_route_get_metric (route) == -1 ? '\0' : ',',
-			                                (guint32) nm_ip_route_get_metric (route));
-		}
-		route_arr[i] = NULL;
-	}
-
-	/* DNS */
-	dns_arr = g_strdupv ((char **) nm_ip_config_get_nameservers (cfg4));
-
-	/* domains */
-	domain_arr = g_strdupv ((char **) nm_ip_config_get_domains (cfg4));
-
-	/* WINS */
-	wins_arr = g_strdupv ((char **) nm_ip_config_get_wins_servers (cfg4));
-
-	arr = nmc_dup_fields_array (tmpl, tmpl_len, NMC_OF_FLAG_SECTION_PREFIX);
-	set_val_strc (arr, 0, group_prefix);
-	set_val_arr  (arr, 1, addr_arr);
-	set_val_strc (arr, 2, nm_ip_config_get_gateway (cfg4));
-	set_val_arr  (arr, 3, route_arr);
-	set_val_arr  (arr, 4, dns_arr);
-	set_val_arr  (arr, 5, domain_arr);
-	set_val_arr  (arr, 6, wins_arr);
-	g_ptr_array_add (nmc->output_data, arr);
-
-	print_data (nmc); /* Print all data */
-
-	/* Remove any previous data */
-	nmc_empty_output_fields (nmc);
-
-=======
 	if (one_field)
 		field_str = g_strdup_printf ("IP4.%s", one_field);
 
@@ -319,17 +196,12 @@
 	                &error)) {
 		return FALSE;
 	}
->>>>>>> 4dc905a9
 	return TRUE;
 }
 
 gboolean
 print_ip6_config (NMIPConfig *cfg6,
-<<<<<<< HEAD
-                  NmCli *nmc,
-=======
                   const NmcConfig *nmc_config,
->>>>>>> 4dc905a9
                   const char *group_prefix,
                   const char *one_field)
 {
@@ -401,11 +273,7 @@
 	set_val_arr  (arr, 3, route_arr);
 	set_val_arr  (arr, 4, dns_arr);
 	set_val_arr  (arr, 5, domain_arr);
-<<<<<<< HEAD
-	g_ptr_array_add (nmc->output_data, arr);
-=======
 	g_ptr_array_add (out.output_data, arr);
->>>>>>> 4dc905a9
 
 	print_data_prepare_width (out.output_data);
 	print_data (nmc_config, out_indices, NULL, 0, &out);
@@ -415,11 +283,7 @@
 
 gboolean
 print_dhcp4_config (NMDhcpConfig *dhcp4,
-<<<<<<< HEAD
-                    NmCli *nmc,
-=======
                     const NmcConfig *nmc_config,
->>>>>>> 4dc905a9
                     const char *group_prefix,
                     const char *one_field)
 {
@@ -465,11 +329,7 @@
 
 gboolean
 print_dhcp6_config (NMDhcpConfig *dhcp6,
-<<<<<<< HEAD
-                    NmCli *nmc,
-=======
                     const NmcConfig *nmc_config,
->>>>>>> 4dc905a9
                     const char *group_prefix,
                     const char *one_field)
 {
@@ -513,197 +373,6 @@
 	return FALSE;
 }
 
-<<<<<<< HEAD
-/*
- * Parse IP address from string to NMIPAddress stucture.
- * ip_str is the IP address in the form address/prefix
- */
-NMIPAddress *
-nmc_parse_and_build_address (int family, const char *ip_str, GError **error)
-{
-	int max_prefix = (family == AF_INET) ? 32 : 128;
-	NMIPAddress *addr = NULL;
-	const char *ip;
-	char *tmp;
-	char *plen;
-	long int prefix;
-	GError *local = NULL;
-
-	g_return_val_if_fail (ip_str != NULL, NULL);
-	g_return_val_if_fail (error == NULL || *error == NULL, NULL);
-
-	tmp = g_strdup (ip_str);
-	plen = strchr (tmp, '/');  /* prefix delimiter */
-	if (plen)
-		*plen++ = '\0';
-
-	ip = tmp;
-
-	prefix = max_prefix;
-	if (plen) {
-		if (!nmc_string_to_int (plen, TRUE, 1, max_prefix, &prefix)) {
-			g_set_error (error, NMCLI_ERROR, NMC_RESULT_ERROR_USER_INPUT,
-			             _("invalid prefix '%s'; <1-%d> allowed"), plen, max_prefix);
-			goto finish;
-		}
-	}
-
-	addr = nm_ip_address_new (family, ip, (guint32) prefix, &local);
-	if (!addr) {
-		g_set_error (error, NMCLI_ERROR, NMC_RESULT_ERROR_USER_INPUT,
-		             _("invalid IP address: %s"), local->message);
-		g_clear_error (&local);
-	}
-
-finish:
-	g_free (tmp);
-	return addr;
-}
-
-/*
- * nmc_parse_and_build_route:
- * @family: AF_INET or AF_INET6
- * @str: route string to be parsed
- * @error: location to store GError
- *
- * Parse route from string and return an #NMIPRoute
- *
- * Returns: a new #NMIPRoute or %NULL on error
- */
-NMIPRoute *
-nmc_parse_and_build_route (int family,
-                           const char *str,
-                           GError **error)
-{
-	int max_prefix = (family == AF_INET) ? 32 : 128;
-	char *plen = NULL;
-	const char *next_hop = NULL;
-	const char *canon_dest;
-	long int prefix = max_prefix;
-	unsigned long int tmp_ulong;
-	NMIPRoute *route = NULL;
-	gboolean success = FALSE;
-	GError *local = NULL;
-	gint64 metric = -1;
-	guint i, len;
-	gs_strfreev char **routev = NULL;
-	gs_free char *value = NULL;
-	gs_free char *dest = NULL;
-	gs_unref_hashtable GHashTable *attrs = NULL;
-	GHashTable *tmp_attrs;
-	const char *syntax = _("The valid syntax is: 'ip[/prefix] [next-hop] [metric] [attribute=val]... [,ip[/prefix] ...]'");
-
-	g_return_val_if_fail (family == AF_INET || family == AF_INET6, FALSE);
-	g_return_val_if_fail (str, FALSE);
-	g_return_val_if_fail (error == NULL || *error == NULL, FALSE);
-
-	value = g_strdup (str);
-	routev = nmc_strsplit_set (g_strstrip (value), " \t", 0);
-	len = g_strv_length (routev);
-	if (len < 1) {
-		g_set_error (error, 1, 0, "%s", syntax);
-		g_prefix_error (error, "'%s' is not valid. ", str);
-		goto finish;
-	}
-
-	dest = g_strdup (routev[0]);
-	plen = strchr (dest, '/');  /* prefix delimiter */
-	if (plen)
-		*plen++ = '\0';
-
-	if (plen) {
-		if (!nmc_string_to_int (plen, TRUE, 1, max_prefix, &prefix)) {
-			g_set_error (error, NMCLI_ERROR, NMC_RESULT_ERROR_USER_INPUT,
-			             _("invalid prefix '%s'; <1-%d> allowed"),
-			             plen, max_prefix);
-			goto finish;
-		}
-	}
-
-	for (i = 1; i < len; i++) {
-		if (nm_utils_ipaddr_valid (family, routev[i])) {
-			if (metric != -1 || attrs) {
-				g_set_error (error, 1, 0, _("the next hop ('%s') must be first"), routev[i]);
-				goto finish;
-			}
-			next_hop = routev[i];
-		} else if (nmc_string_to_uint (routev[i], TRUE, 0, G_MAXUINT32, &tmp_ulong)) {
-			if (attrs) {
-				g_set_error (error, 1, 0, _("the metric ('%s') must be before attributes"), routev[i]);
-				goto finish;
-			}
-			metric = tmp_ulong;
-		} else if (strchr (routev[i], '=')) {
-			GHashTableIter iter;
-			char *iter_key;
-			GVariant *iter_value;
-
-			tmp_attrs = nm_utils_parse_variant_attributes (routev[i], ' ', '=', FALSE,
-			                                               nm_ip_route_get_variant_attribute_spec(),
-			                                               error);
-			if (!tmp_attrs) {
-				g_prefix_error (error, "invalid option '%s': ", routev[i]);
-				goto finish;
-			}
-
-			if (!attrs)
-				attrs = g_hash_table_new (g_str_hash, g_str_equal);
-
-			g_hash_table_iter_init (&iter, tmp_attrs);
-			while (g_hash_table_iter_next (&iter, (gpointer *) &iter_key, (gpointer *) &iter_value)) {
-				if (!nm_ip_route_attribute_validate (iter_key, iter_value, family, NULL, error)) {
-					g_prefix_error (error, "%s: ", iter_key);
-					g_hash_table_unref (tmp_attrs);
-					goto finish;
-				}
-				g_hash_table_insert (attrs, iter_key, iter_value);
-				g_hash_table_iter_steal (&iter);
-			}
-			g_hash_table_unref (tmp_attrs);
-		} else {
-			g_set_error (error, 1, 0, "%s", syntax);
-			goto finish;
-		}
-	}
-
-	route = nm_ip_route_new (family, dest, prefix, next_hop, metric, &local);
-	if (!route) {
-		g_set_error (error, 1, 0, "%s", syntax);
-		g_prefix_error (error, _("invalid route: %s. "), local->message);
-		g_clear_error (&local);
-		goto finish;
-	}
-
-	/* We don't accept default routes as NetworkManager handles it
-	 * itself. But we have to check this after @route has normalized the
-	 * dest string.
-	 */
-	canon_dest = nm_ip_route_get_dest (route);
-	if (!strcmp (canon_dest, "0.0.0.0") || !strcmp (canon_dest, "::")) {
-		g_set_error_literal (error, NMCLI_ERROR, NMC_RESULT_ERROR_USER_INPUT,
-		                     _("default route cannot be added (NetworkManager handles it by itself)"));
-		g_clear_pointer (&route, nm_ip_route_unref);
-		goto finish;
-	}
-
-	if (attrs) {
-		GHashTableIter iter;
-		char *name;
-		GVariant *variant;
-
-		g_hash_table_iter_init (&iter, attrs);
-		while (g_hash_table_iter_next (&iter, (gpointer *) &name, (gpointer *) &variant))
-			nm_ip_route_set_attribute (route, name, variant);
-	}
-
-	success = TRUE;
-
-finish:
-	return route;
-}
-
-=======
->>>>>>> 4dc905a9
 const char *
 nmc_device_state_to_string (NMDeviceState state)
 {
@@ -940,7 +609,6 @@
 
 	case NM_DEVICE_STATE_REASON_NEW_ACTIVATION:
 		return _("New connection activation was enqueued");
-<<<<<<< HEAD
 
 	case NM_DEVICE_STATE_REASON_PARENT_CHANGED:
 		return _("The device's parent changed");
@@ -952,253 +620,6 @@
 		/* TRANSLATORS: Unknown reason for a device state change (NMDeviceStateReason) */
 		return _("Unknown");
 	}
-}
-
-
-/* Max priority values from libnm-core/nm-setting-vlan.c */
-#define MAX_SKB_PRIO   G_MAXUINT32
-#define MAX_8021P_PRIO 7  /* Max 802.1p priority */
-
-/*
- * Parse VLAN priority mappings from the following format: 2:1,3:4,7:3
- * and verify if the priority numbers are valid
- *
- * Return: string array with split maps, or NULL on error
- * Caller is responsible for freeing the array.
- */
-char **
-nmc_vlan_parse_priority_maps (const char *priority_map,
-                              NMVlanPriorityMap map_type,
-                              GError **error)
-{
-	char **mapping = NULL, **iter;
-	unsigned long from, to, from_max, to_max;
-
-	g_return_val_if_fail (priority_map != NULL, NULL);
-	g_return_val_if_fail (error == NULL || *error == NULL, NULL);
-
-	if (map_type == NM_VLAN_INGRESS_MAP) {
-		from_max = MAX_8021P_PRIO;
-		to_max = MAX_SKB_PRIO;
-	} else {
-		from_max = MAX_SKB_PRIO;
-		to_max = MAX_8021P_PRIO;
-	}
-
-	mapping = g_strsplit (priority_map, ",", 0);
-	for (iter = mapping; iter && *iter; iter++) {
-		char *left, *right;
-
-		left = g_strstrip (*iter);
-		right = strchr (left, ':');
-		if (!right) {
-			g_set_error (error, 1, 0, _("invalid priority map '%s'"), *iter);
-			g_strfreev (mapping);
-			return NULL;
-		}
-		*right++ = '\0';
-
-		if (!nmc_string_to_uint (left, TRUE, 0, from_max, &from)) {
-			g_set_error (error, 1, 0, _("priority '%s' is not valid (<0-%ld>)"),
-			             left, from_max);
-			g_strfreev (mapping);
-			return NULL;
-		}
-		if (!nmc_string_to_uint (right, TRUE, 0, to_max, &to)) {
-			g_set_error (error, 1, 0, _("priority '%s' is not valid (<0-%ld>)"),
-			             right, to_max);
-			g_strfreev (mapping);
-			return NULL;
-		}
-		*(right-1) = ':'; /* Put back ':' */
-	}
-	return mapping;
-}
-
-const char *
-nmc_bond_validate_mode (const char *mode, GError **error)
-{
-	unsigned long mode_int;
-	static const char *valid_modes[] = { "balance-rr",
-	                                     "active-backup",
-	                                     "balance-xor",
-	                                     "broadcast",
-	                                     "802.3ad",
-	                                     "balance-tlb",
-	                                     "balance-alb",
-	                                     NULL };
-	if (nmc_string_to_uint (mode, TRUE, 0, 6, &mode_int)) {
-		/* Translate bonding mode numbers to mode names:
-		 * https://www.kernel.org/doc/Documentation/networking/bonding.txt
-		 */
-		return valid_modes[mode_int];
-	} else
-		return nmc_string_is_valid (mode, valid_modes, error);
-}
-
-/*
- * nmc_team_check_config:
- * @config: file name with team config, or raw team JSON config data
- * @out_config: raw team JSON config data
- *   The value must be freed with g_free().
- * @error: location to store error, or %NUL
- *
- * Check team config from @config parameter and return the checked
- * config in @out_config.
- *
- * Returns: %TRUE if the config is valid, %FALSE if it is invalid
- */
-gboolean
-nmc_team_check_config (const char *config, char **out_config, GError **error)
-{
-	enum {
-		_TEAM_CONFIG_TYPE_GUESS,
-		_TEAM_CONFIG_TYPE_FILE,
-		_TEAM_CONFIG_TYPE_JSON,
-	} desired_type = _TEAM_CONFIG_TYPE_GUESS;
-	const char *filename = NULL;
-	size_t c_len = 0;
-	gs_free char *config_clone = NULL;
-
-	*out_config = NULL;
-
-	if (!config || !config[0])
-		return TRUE;
-
-	if (g_str_has_prefix (config, "file://")) {
-		config += NM_STRLEN ("file://");
-		desired_type = _TEAM_CONFIG_TYPE_FILE;
-	} else if (g_str_has_prefix (config, "json://")) {
-		config += NM_STRLEN ("json://");
-		desired_type = _TEAM_CONFIG_TYPE_JSON;
-	}
-
-	if (NM_IN_SET (desired_type, _TEAM_CONFIG_TYPE_FILE, _TEAM_CONFIG_TYPE_GUESS)) {
-		gs_free char *contents = NULL;
-
-		if (!g_file_get_contents (config, &contents, &c_len, NULL)) {
-			if (desired_type == _TEAM_CONFIG_TYPE_FILE) {
-				g_set_error (error, NMCLI_ERROR, NMC_RESULT_ERROR_USER_INPUT,
-				             _("cannot read team config from file '%s'"),
-				             config);
-				return FALSE;
-			}
-		} else {
-			if (c_len != strlen (contents)) {
-				g_set_error (error, NMCLI_ERROR, NMC_RESULT_ERROR_USER_INPUT,
-				             _("team config file '%s' contains non-valid utf-8"),
-				             config);
-				return FALSE;
-			}
-			filename = config;
-			config = config_clone = g_steal_pointer (&contents);
-		}
-	}
-
-	if (!nm_utils_is_json_object (config, NULL)) {
-		if (filename) {
-			g_set_error (error, NMCLI_ERROR, NMC_RESULT_ERROR_USER_INPUT,
-			             _("'%s' does not contain a valid team configuration"), filename);
-		} else {
-			g_set_error (error, NMCLI_ERROR, NMC_RESULT_ERROR_USER_INPUT,
-			             _("team configuration must be a JSON object"));
-		}
-		return FALSE;
-	}
-
-	*out_config = (config == config_clone)
-	              ? g_steal_pointer (&config_clone)
-	              : g_strdup (config);
-	return TRUE;
-}
-
-/*
- * nmc_proxy_check_script:
- * @script: file name with PAC script, or raw PAC Script data
- * @out_script: raw PAC Script (with removed new-line characters)
- * @error: location to store error, or %NULL
- *
- * Check PAC Script from @script parameter and return the checked/sanitized
- * config in @out_script.
- *
- * Returns: %TRUE if the script is valid, %FALSE if it is invalid
- */
-gboolean
-nmc_proxy_check_script (const char *script, char **out_script, GError **error)
-{
-	enum {
-		_PAC_SCRIPT_TYPE_GUESS,
-		_PAC_SCRIPT_TYPE_FILE,
-		_PAC_SCRIPT_TYPE_JSON,
-	} desired_type = _PAC_SCRIPT_TYPE_GUESS;
-	const char *filename = NULL;
-	size_t c_len = 0;
-	gs_free char *script_clone = NULL;
-
-	*out_script = NULL;
-
-	if (!script || !script[0])
-		return TRUE;
-
-	if (g_str_has_prefix (script, "file://")) {
-		script += NM_STRLEN ("file://");
-		desired_type = _PAC_SCRIPT_TYPE_FILE;
-	} else if (g_str_has_prefix (script, "js://")) {
-		script += NM_STRLEN ("js://");
-		desired_type = _PAC_SCRIPT_TYPE_JSON;
-	}
-
-	if (NM_IN_SET (desired_type, _PAC_SCRIPT_TYPE_FILE, _PAC_SCRIPT_TYPE_GUESS)) {
-		gs_free char *contents = NULL;
-
-		if (!g_file_get_contents (script, &contents, &c_len, NULL)) {
-			if (desired_type == _PAC_SCRIPT_TYPE_FILE) {
-				g_set_error (error, NMCLI_ERROR, NMC_RESULT_ERROR_USER_INPUT,
-				             _("cannot read pac-script from file '%s'"),
-				             script);
-				return FALSE;
-			}
-		} else {
-			if (c_len != strlen (contents)) {
-				g_set_error (error, NMCLI_ERROR, NMC_RESULT_ERROR_USER_INPUT,
-				             _("file '%s' contains non-valid utf-8"),
-				             script);
-				return FALSE;
-			}
-			filename = script;
-			script = script_clone = g_steal_pointer (&contents);
-		}
-	}
-
-	if (   !strstr (script, "FindProxyForURL")
-	    || !g_utf8_validate (script, -1, NULL)) {
-		if (filename) {
-			g_set_error (error, NMCLI_ERROR, NMC_RESULT_ERROR_USER_INPUT,
-			             _("'%s' does not contain a valid PAC Script"), filename);
-		} else {
-			g_set_error (error, NMCLI_ERROR, NMC_RESULT_ERROR_USER_INPUT,
-			             _("Not a valid PAC Script"));
-		}
-		return FALSE;
-	}
-
-	*out_script = (script == script_clone)
-	              ? g_steal_pointer (&script_clone)
-	              : g_strdup (script);
-	return TRUE;
-=======
-
-	case NM_DEVICE_STATE_REASON_PARENT_CHANGED:
-		return _("The device's parent changed");
-
-	case NM_DEVICE_STATE_REASON_PARENT_MANAGED_CHANGED:
-		return _("The device parent's management changed");
-
-	default:
-		/* TRANSLATORS: Unknown reason for a device state change (NMDeviceStateReason) */
-		return _("Unknown");
-	}
->>>>>>> 4dc905a9
 }
 
 /*
@@ -1257,7 +678,6 @@
 				nmc_complete_strings (filter_val, uuid, NULL);
 			if (strcmp (filter_val, uuid) == 0)
 				goto found;
-<<<<<<< HEAD
 		}
 
 		if (!filter_type || strcmp (filter_type, "path") == 0) {
@@ -1267,17 +687,6 @@
 				goto found;
 		}
 
-=======
-		}
-
-		if (!filter_type || strcmp (filter_type, "path") == 0) {
-			if (complete && (filter_type || *filter_val))
-				nmc_complete_strings (filter_val, path, filter_type ? path_num : NULL, NULL);
-		        if (g_strcmp0 (filter_val, path) == 0 || (filter_type && g_strcmp0 (filter_val, path_num) == 0))
-				goto found;
-		}
-
->>>>>>> 4dc905a9
 		continue;
 found:
 		if (!start)
@@ -1457,11 +866,7 @@
 	gboolean success = FALSE;
 	const GPtrArray *connections;
 
-<<<<<<< HEAD
-	if (nmc->print_output == NMC_PRINT_PRETTY)
-=======
 	if (nmc->nmc_config.print_output == NMC_PRINT_PRETTY)
->>>>>>> 4dc905a9
 		nmc_terminal_erase_line ();
 
 	/* Find the connection for the request */
@@ -1475,13 +880,8 @@
 		g_free (path);
 	}
 
-<<<<<<< HEAD
-	success = get_secrets_from_user (request_id, title, msg, connection, nmc->in_editor || nmc->ask,
-	                                 nmc->show_secrets, nmc->pwds_hash, secrets);
-=======
 	success = get_secrets_from_user (request_id, title, msg, connection, nmc->nmc_config.in_editor || nmc->ask,
 	                                 nmc->nmc_config.show_secrets, nmc->pwds_hash, secrets);
->>>>>>> 4dc905a9
 	if (success)
 		nm_secret_agent_simple_response (agent, request_id, secrets);
 	else {
@@ -1599,11 +999,7 @@
 	if (nmc_seen_sigint ()) {
 		/* Ctrl-C */
 		nmc_clear_sigint ();
-<<<<<<< HEAD
-		if (   nm_cli.in_editor
-=======
 		if (   nm_cli.nmc_config.in_editor
->>>>>>> 4dc905a9
 		    || (rl_string  && *rl_string)) {
 			/* In editor, or the line is not empty */
 			/* Call readline again to get new prompt (repeat) */
@@ -1730,8 +1126,6 @@
 	return NULL;
 }
 
-<<<<<<< HEAD
-=======
 static struct {
 	bool initialized;
 	guint idx;
@@ -1769,7 +1163,6 @@
 	return _rl_compentry_func_wrap_fcn;
 }
 
->>>>>>> 4dc905a9
 char *
 nmc_rl_gen_func_ifnames (const char *text, int state)
 {
@@ -1855,11 +1248,6 @@
 	return g_string_free (str, FALSE);
 }
 
-<<<<<<< HEAD
-extern GMainLoop *loop;
-
-=======
->>>>>>> 4dc905a9
 static void
 command_done (GObject *object, GAsyncResult *res, gpointer user_data)
 {
