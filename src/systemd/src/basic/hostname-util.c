--- conflicted
+++ resolved
@@ -35,6 +35,7 @@
 #include "macro.h"
 #include "string-util.h"
 
+#if 0 /* NM_IGNORED */
 bool hostname_is_set(void) {
         struct utsname u;
 
@@ -50,7 +51,6 @@
         return true;
 }
 
-#if 0 /* NM_IGNORED */
 char* gethostname_malloc(void) {
         struct utsname u;
 
@@ -277,11 +277,5 @@
 
         return read_etc_hostname_stream(f, ret);
 
-<<<<<<< HEAD
-        *hostname = name;
-        return 0;
-}
-#endif /* NM_IGNORED */
-=======
-}
->>>>>>> ac29b8cf
+}
+#endif /* NM_IGNORED */