/* -*- Mode: C; tab-width: 4; indent-tabs-mode: t; c-basic-offset: 4 -*- */
/* NetworkManager system settings service
 *
 * Dan Williams <dcbw@redhat.com>
 * Søren Sandmann <sandmann@daimi.au.dk>
 *
 * This program is free software; you can redistribute it and/or modify
 * it under the terms of the GNU General Public License as published by
 * the Free Software Foundation; either version 2 of the License, or
 * (at your option) any later version.
 *
 * This program is distributed in the hope that it will be useful,
 * but WITHOUT ANY WARRANTY; without even the implied warranty of
 * MERCHANTABILITY or FITNESS FOR A PARTICULAR PURPOSE.  See the
 * GNU General Public License for more details.
 *
 * You should have received a copy of the GNU General Public License along
 * with this program; if not, write to the Free Software Foundation, Inc.,
 * 51 Franklin Street, Fifth Floor, Boston, MA 02110-1301 USA.
 *
 * Copyright (C) 2007 - 2010 Red Hat, Inc.
 */

#include <config.h>
#include <string.h>
#include <unistd.h>
#include <errno.h>
#include <net/ethernet.h>
#include <netinet/ether.h>

#include <gmodule.h>
#include <glib-object.h>
#include <glib/gi18n.h>
#include <gio/gio.h>

#include <dbus/dbus.h>
#include <dbus/dbus-glib.h>
#include <dbus/dbus-glib-lowlevel.h>

#include <nm-setting-connection.h>

#include "common.h"
#include "nm-dbus-glib-types.h"
#include "plugin.h"
#include "nm-system-config-interface.h"
#include "nm-settings-error.h"

#include "nm-ifcfg-connection.h"
#include "nm-inotify-helper.h"
#include "shvar.h"
#include "writer.h"
#include "utils.h"

#define DBUS_SERVICE_NAME "com.redhat.ifcfgrh1"
#define DBUS_OBJECT_PATH "/com/redhat/ifcfgrh1"

static gboolean impl_ifcfgrh_get_ifcfg_details (SCPluginIfcfg *plugin,
                                                const char *in_ifcfg,
                                                const char **out_uuid,
                                                const char **out_path,
                                                GError **error);

#include "nm-ifcfg-rh-glue.h"

static void connection_new_or_changed (SCPluginIfcfg *plugin,
                                       const char *path,
                                       NMIfcfgConnection *existing);

static void system_config_interface_init (NMSystemConfigInterface *system_config_interface_class);

G_DEFINE_TYPE_EXTENDED (SCPluginIfcfg, sc_plugin_ifcfg, G_TYPE_OBJECT, 0,
						G_IMPLEMENT_INTERFACE (NM_TYPE_SYSTEM_CONFIG_INTERFACE,
											   system_config_interface_init))

#define SC_PLUGIN_IFCFG_GET_PRIVATE(o) (G_TYPE_INSTANCE_GET_PRIVATE ((o), SC_TYPE_PLUGIN_IFCFG, SCPluginIfcfgPrivate))


typedef struct {
	GHashTable *connections;

	gulong ih_event_id;
	int sc_network_wd;
	char *hostname;

	GFileMonitor *monitor;
	guint monitor_id;

	DBusGConnection *bus;
} SCPluginIfcfgPrivate;


static void
connection_unmanaged_changed (NMIfcfgConnection *connection,
                              GParamSpec *pspec,
                              gpointer user_data)
{
	g_signal_emit_by_name (SC_PLUGIN_IFCFG (user_data), NM_SYSTEM_CONFIG_INTERFACE_UNMANAGED_SPECS_CHANGED);
}

static void
connection_ifcfg_changed (NMIfcfgConnection *connection, gpointer user_data)
{
	SCPluginIfcfg *plugin = SC_PLUGIN_IFCFG (user_data);
	const char *path;

	path = nm_ifcfg_connection_get_path (connection);
	g_return_if_fail (path != NULL);

	connection_new_or_changed (plugin, path, connection);
}

static NMIfcfgConnection *
_internal_new_connection (SCPluginIfcfg *self,
                          const char *path,
                          NMConnection *source,
                          GError **error)
{
	SCPluginIfcfgPrivate *priv = SC_PLUGIN_IFCFG_GET_PRIVATE (self);
	NMIfcfgConnection *connection;
	NMSettingConnection *s_con;
	const char *cid;
	GError *local = NULL;
	gboolean ignore_error = FALSE;

<<<<<<< HEAD
	if (!source) {
		PLUGIN_PRINT (IFCFG_PLUGIN_NAME, "parsing %s ... ", path);
	}
=======
	PLUGIN_PRINT (IFCFG_PLUGIN_NAME, "parsing %s ... ", filename);

	connection = nm_ifcfg_connection_new (filename, &error, &ignore_error);
	if (connection) {
		NMSettingConnection *s_con;
		const char *cid;

		s_con = (NMSettingConnection *) nm_connection_get_setting (NM_CONNECTION (connection), NM_TYPE_SETTING_CONNECTION);
		g_assert (s_con);

		cid = nm_setting_connection_get_id (s_con);
		g_assert (cid);

		g_hash_table_insert (priv->connections,
		                     (gpointer) nm_ifcfg_connection_get_filename (connection),
		                     g_object_ref (connection));
		PLUGIN_PRINT (IFCFG_PLUGIN_NAME, "    read connection '%s'", cid);

		if (nm_ifcfg_connection_get_unmanaged_spec (connection)) {
			PLUGIN_PRINT (IFCFG_PLUGIN_NAME, "Ignoring connection '%s' and its "
			              "device due to NM_CONTROLLED/BRIDGE/VLAN.", cid);
		} else {
			/* Wait for the connection to become unmanaged once it knows the
			 * UDI of it's device, if/when the device gets plugged in.
			 */
			g_signal_connect (G_OBJECT (connection), "notify::unmanaged",
			                  G_CALLBACK (connection_unmanaged_changed), plugin);
		}
>>>>>>> 5a35862a

	connection = nm_ifcfg_connection_new (path, source, &local, &ignore_error);
	if (!connection) {
		if (!ignore_error) {
			PLUGIN_PRINT (IFCFG_PLUGIN_NAME, "    error: %s",
			              (local && local->message) ? local->message : "(unknown)");
		}
		g_propagate_error (error, local);
		return NULL;
	}

	s_con = (NMSettingConnection *) nm_connection_get_setting (NM_CONNECTION (connection), NM_TYPE_SETTING_CONNECTION);
	g_assert (s_con);
	cid = nm_setting_connection_get_id (s_con);
	g_assert (cid);

	g_hash_table_insert (priv->connections,
	                     (gpointer) nm_ifcfg_connection_get_path (connection),
	                     connection);
	PLUGIN_PRINT (IFCFG_PLUGIN_NAME, "    read connection '%s'", cid);

	if (nm_ifcfg_connection_get_unmanaged_spec (connection)) {
		PLUGIN_PRINT (IFCFG_PLUGIN_NAME, "Ignoring connection '%s' and its "
		              "device due to NM_CONTROLLED/BRIDGE/VLAN.", cid);
		g_signal_emit_by_name (self, NM_SYSTEM_CONFIG_INTERFACE_UNMANAGED_SPECS_CHANGED);
	} else {
		/* Wait for the connection to become unmanaged once it knows the
		 * hardware IDs of its device, if/when the device gets plugged in.
		 */
		g_signal_connect (G_OBJECT (connection), "notify::" NM_IFCFG_CONNECTION_UNMANAGED,
		                  G_CALLBACK (connection_unmanaged_changed), self);
	}

	/* watch changes of ifcfg hardlinks */
	g_signal_connect (G_OBJECT (connection), "ifcfg-changed",
	                  G_CALLBACK (connection_ifcfg_changed), self);

	return connection;
}

static void
read_connections (SCPluginIfcfg *plugin)
{
	GDir *dir;
	GError *err = NULL;

	dir = g_dir_open (IFCFG_DIR, 0, &err);
	if (dir) {
		const char *item;

		while ((item = g_dir_read_name (dir))) {
			char *full_path;

			if (utils_should_ignore_file (item, TRUE))
				continue;

			full_path = g_build_filename (IFCFG_DIR, item, NULL);
			_internal_new_connection (plugin, full_path, NULL, NULL);
			g_free (full_path);
		}

		g_dir_close (dir);
	} else {
		PLUGIN_WARN (IFCFG_PLUGIN_NAME, "Can not read directory '%s': %s", IFCFG_DIR, err->message);
		g_error_free (err);
	}
}

/* Monitoring */

/* Callback for nm_sysconfig_connection_replace_and_commit. Report any errors
 * encountered when commiting connection settings updates. */
static void
commit_cb (NMSysconfigConnection *connection, GError *error, gpointer unused) 
{
	if (error) {
		PLUGIN_WARN (IFCFG_PLUGIN_NAME, "    error updating: %s",
	             	 (error && error->message) ? error->message : "(unknown)");
	}
}

static void
remove_connection (SCPluginIfcfg *self, NMIfcfgConnection *connection)
{
	SCPluginIfcfgPrivate *priv = SC_PLUGIN_IFCFG_GET_PRIVATE (self);
	gboolean managed = FALSE;
	const char *path;

	g_return_if_fail (self != NULL);
	g_return_if_fail (connection != NULL);

	managed = !!nm_ifcfg_connection_get_unmanaged_spec (connection);
	path = nm_ifcfg_connection_get_path (connection);

	g_object_ref (connection);
	g_hash_table_remove (priv->connections, path);
	g_signal_emit_by_name (connection, NM_SYSCONFIG_CONNECTION_REMOVED);
	g_object_unref (connection);

	/* Emit unmanaged changes _after_ removing the connection */
	if (managed == FALSE)
		g_signal_emit_by_name (self, NM_SYSTEM_CONFIG_INTERFACE_UNMANAGED_SPECS_CHANGED);
}

static void
connection_new_or_changed (SCPluginIfcfg *self,
                           const char *path,
                           NMIfcfgConnection *existing)
{
	NMIfcfgConnection *new;
	GError *error = NULL;
	gboolean ignore_error = FALSE;
	const char *new_unmanaged = NULL, *old_unmanaged = NULL;

	g_return_if_fail (self != NULL);
	g_return_if_fail (path != NULL);

	if (!existing) {
		/* Completely new connection */
		new = _internal_new_connection (self, path, NULL, NULL);
		if (new && !nm_ifcfg_connection_get_unmanaged_spec (new)) {
			/* Only managed connections are announced to the settings service */
			g_signal_emit_by_name (self, NM_SYSTEM_CONFIG_INTERFACE_CONNECTION_ADDED, new);
		}
		return;
	}

	/* Existing connection that got changed */
	PLUGIN_PRINT (IFCFG_PLUGIN_NAME, "updating %s", path);

	new = (NMIfcfgConnection *) nm_ifcfg_connection_new (path, NULL, &error, &ignore_error);
	if (!new) {
		/* errors reading connection; remove it */
		if (!ignore_error) {
			PLUGIN_WARN (IFCFG_PLUGIN_NAME, "    error: %s",
			             (error && error->message) ? error->message : "(unknown)");
		}
		g_clear_error (&error);

		PLUGIN_PRINT (IFCFG_PLUGIN_NAME, "removed %s.", path);
		remove_connection (self, existing);
		return;
	}

	/* Successfully read connection changes */

	/* When the connections are the same, nothing is done */
	if (nm_connection_compare (NM_CONNECTION (existing),
	                           NM_CONNECTION (new),
	                           NM_SETTING_COMPARE_FLAG_EXACT)) {
		g_object_unref (new);
		return;
	}

	PLUGIN_PRINT (IFCFG_PLUGIN_NAME, "updating %s", path);

	old_unmanaged = nm_ifcfg_connection_get_unmanaged_spec (NM_IFCFG_CONNECTION (existing));
	new_unmanaged = nm_ifcfg_connection_get_unmanaged_spec (NM_IFCFG_CONNECTION (new));

	if (new_unmanaged) {
		if (!old_unmanaged) {
			/* Unexport the connection by telling the settings service it's
			 * been removed, and notify the settings service by signalling that
			 * unmanaged specs have changed.
			 */
			g_signal_emit_by_name (existing, NM_SYSCONFIG_CONNECTION_REMOVED);
			g_signal_emit_by_name (self, NM_SYSTEM_CONFIG_INTERFACE_UNMANAGED_SPECS_CHANGED);
		}
	} else {
		if (old_unmanaged) {  /* now managed */
			NMSettingConnection *s_con;
			const char *cid;

			s_con = (NMSettingConnection *) nm_connection_get_setting (NM_CONNECTION (new), NM_TYPE_SETTING_CONNECTION);
			g_assert (s_con);
			cid = nm_setting_connection_get_id (s_con);
			g_assert (cid);

			PLUGIN_PRINT (IFCFG_PLUGIN_NAME, "Managing connection '%s' and its "
			              "device because NM_CONTROLLED was true.", cid);
			g_signal_emit_by_name (self, NM_SYSTEM_CONFIG_INTERFACE_CONNECTION_ADDED, existing);
		}

		nm_sysconfig_connection_replace_and_commit (NM_SYSCONFIG_CONNECTION (existing),
		                                            NM_CONNECTION (new),
		                                            commit_cb, NULL);

		/* Update unmanaged status */
		g_object_set (existing, NM_IFCFG_CONNECTION_UNMANAGED, new_unmanaged, NULL);
		g_signal_emit_by_name (self, NM_SYSTEM_CONFIG_INTERFACE_UNMANAGED_SPECS_CHANGED);
	}
	g_object_unref (new);
}

static void
<<<<<<< HEAD
=======
handle_connection_remove_or_new (SCPluginIfcfg *plugin,
                                 const char *path,
                                 NMIfcfgConnection *connection,
                                 gboolean do_remove,
                                 gboolean do_new)
{
	SCPluginIfcfgPrivate *priv = SC_PLUGIN_IFCFG_GET_PRIVATE (plugin);

	g_return_if_fail (plugin != NULL);
	g_return_if_fail (path != NULL);

	if (do_remove) {
		const char *unmanaged;

		g_return_if_fail (connection != NULL);

		unmanaged = nm_ifcfg_connection_get_unmanaged_spec (connection);
		g_hash_table_remove (priv->connections, path);
		g_signal_emit_by_name (connection, "removed");

		/* Emit unmanaged changes _after_ removing the connection */
		if (unmanaged)
			g_signal_emit_by_name (plugin, NM_SYSTEM_CONFIG_INTERFACE_UNMANAGED_SPECS_CHANGED);
	}

	if (do_new) {
		connection = read_one_connection (plugin, path);
		if (connection) {
			if (nm_ifcfg_connection_get_unmanaged_spec (connection))
				g_signal_emit_by_name (plugin, NM_SYSTEM_CONFIG_INTERFACE_UNMANAGED_SPECS_CHANGED);
			else
				g_signal_emit_by_name (plugin, NM_SYSTEM_CONFIG_INTERFACE_CONNECTION_ADDED, connection);
		}
	}
}
static void
>>>>>>> 5a35862a
dir_changed (GFileMonitor *monitor,
		   GFile *file,
		   GFile *other_file,
		   GFileMonitorEvent event_type,
		   gpointer user_data)
{
	SCPluginIfcfg *plugin = SC_PLUGIN_IFCFG (user_data);
	SCPluginIfcfgPrivate *priv = SC_PLUGIN_IFCFG_GET_PRIVATE (plugin);
	char *path, *name;
	NMIfcfgConnection *connection;

	path = g_file_get_path (file);
	if (utils_should_ignore_file (path, FALSE)) {
		g_free (path);
		return;
	}

	/* Given any ifcfg, keys, or routes file, get the ifcfg file path */
	name = utils_get_ifcfg_path (path);
	g_free (path);

	connection = g_hash_table_lookup (priv->connections, name);
	switch (event_type) {
	case G_FILE_MONITOR_EVENT_DELETED:
		PLUGIN_PRINT (IFCFG_PLUGIN_NAME, "removed %s.", name);
		if (connection)
			remove_connection (plugin, connection);
		break;
	case G_FILE_MONITOR_EVENT_CREATED:
	case G_FILE_MONITOR_EVENT_CHANGES_DONE_HINT:
		/* Update or new */
		connection_new_or_changed (plugin, name, connection);
		break;
	default:
		break;
	}

	g_free (name);
}

static void
setup_ifcfg_monitoring (SCPluginIfcfg *plugin)
{
	SCPluginIfcfgPrivate *priv = SC_PLUGIN_IFCFG_GET_PRIVATE (plugin);
	GFile *file;
	GFileMonitor *monitor;

	priv->connections = g_hash_table_new_full (g_str_hash, g_str_equal, NULL, g_object_unref);

	file = g_file_new_for_path (IFCFG_DIR "/");
	monitor = g_file_monitor_directory (file, G_FILE_MONITOR_NONE, NULL, NULL);
	g_object_unref (file);

	if (monitor) {
		priv->monitor_id = g_signal_connect (monitor, "changed", G_CALLBACK (dir_changed), plugin);
		priv->monitor = monitor;
	}
}

static GSList *
get_connections (NMSystemConfigInterface *config)
{
	SCPluginIfcfg *plugin = SC_PLUGIN_IFCFG (config);
	SCPluginIfcfgPrivate *priv = SC_PLUGIN_IFCFG_GET_PRIVATE (plugin);
	GSList *list = NULL;
	GHashTableIter iter;
	gpointer value;

	if (!priv->connections) {
		setup_ifcfg_monitoring (plugin);
		read_connections (plugin);
	}

	g_hash_table_iter_init (&iter, priv->connections);
	while (g_hash_table_iter_next (&iter, NULL, &value)) {
		NMIfcfgConnection *exported = NM_IFCFG_CONNECTION (value);

		if (!nm_ifcfg_connection_get_unmanaged_spec (exported))
			list = g_slist_prepend (list, value);
	}

	return list;
}

static void
check_unmanaged (gpointer key, gpointer data, gpointer user_data)
{
	GSList **list = (GSList **) user_data;
	NMIfcfgConnection *connection = NM_IFCFG_CONNECTION (data);
	const char *unmanaged_spec;
	GSList *iter;

	unmanaged_spec = nm_ifcfg_connection_get_unmanaged_spec (connection);
	if (!unmanaged_spec)
		return;

	/* Just return if the unmanaged spec is already in the list */
	for (iter = *list; iter; iter = g_slist_next (iter)) {
		if (!strcmp ((char *) iter->data, unmanaged_spec))
			return;
	}

	*list = g_slist_prepend (*list, g_strdup (unmanaged_spec));
}

static GSList *
get_unmanaged_specs (NMSystemConfigInterface *config)
{
	SCPluginIfcfg *plugin = SC_PLUGIN_IFCFG (config);
	SCPluginIfcfgPrivate *priv = SC_PLUGIN_IFCFG_GET_PRIVATE (config);
	GSList *list = NULL;

	if (!priv->connections) {
		setup_ifcfg_monitoring (plugin);
		read_connections (plugin);
	}

	g_hash_table_foreach (priv->connections, check_unmanaged, &list);
	return list;
}

static NMSysconfigConnection *
add_connection (NMSystemConfigInterface *config,
                NMConnection *connection,
                GError **error)
{
	SCPluginIfcfg *self = SC_PLUGIN_IFCFG (config);
	NMIfcfgConnection *added = NULL;
	char *path = NULL;

	/* Write it out first, then add the connection to our internal list */
	if (writer_new_connection (connection, IFCFG_DIR, &path, error)) {
		added = _internal_new_connection (self, path, connection, error);
		g_free (path);
	}
	return (NMSysconfigConnection *) added;
}

#define SC_NETWORK_FILE SYSCONFDIR"/sysconfig/network"

static char *
plugin_get_hostname (SCPluginIfcfg *plugin)
{
	shvarFile *network;
	char *hostname;
	gboolean ignore_localhost;

	network = svNewFile (SC_NETWORK_FILE);
	if (!network) {
		PLUGIN_WARN (IFCFG_PLUGIN_NAME, "Could not get hostname: failed to read " SC_NETWORK_FILE);
		return FALSE;
	}

	hostname = svGetValue (network, "HOSTNAME", FALSE);
	ignore_localhost = svTrueValue (network, "NM_IGNORE_HOSTNAME_LOCALHOST", FALSE);
	if (ignore_localhost) {
		/* Ignore a hostname of 'localhost' or 'localhost.localdomain' to preserve
		 * 'network' service behavior.
		 */
		if (hostname && (!strcmp (hostname, "localhost") || !strcmp (hostname, "localhost.localdomain"))) {
			g_free (hostname);
			hostname = NULL;
		}
	}

	svCloseFile (network);
	return hostname;
}

static gboolean
plugin_set_hostname (SCPluginIfcfg *plugin, const char *hostname)
{
	SCPluginIfcfgPrivate *priv = SC_PLUGIN_IFCFG_GET_PRIVATE (plugin);
	shvarFile *network;

	network = svCreateFile (SC_NETWORK_FILE);
	if (!network) {
		PLUGIN_WARN (IFCFG_PLUGIN_NAME, "Could not save hostname: failed to create/open " SC_NETWORK_FILE);
		return FALSE;
	}

	svSetValue (network, "HOSTNAME", hostname, FALSE);
	svWriteFile (network, 0644);
	svCloseFile (network);

	g_free (priv->hostname);
	priv->hostname = hostname ? g_strdup (hostname) : NULL;
	return TRUE;
}

static void
sc_network_changed_cb (NMInotifyHelper *ih,
                       struct inotify_event *evt,
                       const char *path,
                       gpointer user_data)
{
	SCPluginIfcfg *plugin = SC_PLUGIN_IFCFG (user_data);
	SCPluginIfcfgPrivate *priv = SC_PLUGIN_IFCFG_GET_PRIVATE (plugin);
	char *new_hostname;

	if (evt->wd != priv->sc_network_wd)
		return;

	new_hostname = plugin_get_hostname (plugin);
	if (   (new_hostname && !priv->hostname)
	    || (!new_hostname && priv->hostname)
	    || (priv->hostname && new_hostname && strcmp (priv->hostname, new_hostname))) {
		g_free (priv->hostname);
		priv->hostname = new_hostname;
		g_object_notify (G_OBJECT (plugin), NM_SYSTEM_CONFIG_INTERFACE_HOSTNAME);
	} else
		g_free (new_hostname);
}

static gboolean
impl_ifcfgrh_get_ifcfg_details (SCPluginIfcfg *plugin,
                                const char *in_ifcfg,
                                const char **out_uuid,
                                const char **out_path,
                                GError **error)
{
	SCPluginIfcfgPrivate *priv = SC_PLUGIN_IFCFG_GET_PRIVATE (plugin);
	NMIfcfgConnection *connection;
	NMSettingConnection *s_con;
	const char *uuid;
	const char *path;

	if (!g_path_is_absolute (in_ifcfg)) {
		g_set_error (error,
		             NM_SETTINGS_ERROR,
		             NM_SETTINGS_ERROR_INVALID_CONNECTION,
		             "ifcfg path '%s' is not absolute", in_ifcfg);
		return FALSE;
	}

	connection = g_hash_table_lookup (priv->connections, in_ifcfg);
	if (!connection || nm_ifcfg_connection_get_unmanaged_spec (connection)) {
		g_set_error (error,
		             NM_SETTINGS_ERROR,
		             NM_SETTINGS_ERROR_INVALID_CONNECTION,
		             "ifcfg file '%s' unknown", in_ifcfg);
		return FALSE;
	}

	s_con = (NMSettingConnection *) nm_connection_get_setting (NM_CONNECTION (connection), NM_TYPE_SETTING_CONNECTION);
	if (!s_con) {
		g_set_error (error,
		             NM_SETTINGS_ERROR,
		             NM_SETTINGS_ERROR_INTERNAL_ERROR,
		             "unable to retrieve the connection setting");
		return FALSE;
	}

	uuid = nm_setting_connection_get_uuid (s_con);
	if (!uuid) {
		g_set_error (error,
		             NM_SETTINGS_ERROR,
		             NM_SETTINGS_ERROR_INTERNAL_ERROR,
		             "unable to get the UUID");
		return FALSE;
	}
	
	path = nm_connection_get_path (NM_CONNECTION (connection));
	if (!path) {
		g_set_error (error,
		             NM_SETTINGS_ERROR,
		             NM_SETTINGS_ERROR_INTERNAL_ERROR,
		             "unable to get the connection D-Bus path");
		return FALSE;
	}

	*out_uuid = g_strdup (uuid);
	*out_path = g_strdup (path);

	return TRUE;
}

static void
init (NMSystemConfigInterface *config)
{
}

static void
sc_plugin_ifcfg_init (SCPluginIfcfg *plugin)
{
	SCPluginIfcfgPrivate *priv = SC_PLUGIN_IFCFG_GET_PRIVATE (plugin);
	NMInotifyHelper *ih;
	GError *error = NULL;
	gboolean success = FALSE;

	ih = nm_inotify_helper_get ();
	priv->ih_event_id = g_signal_connect (ih, "event", G_CALLBACK (sc_network_changed_cb), plugin);
	priv->sc_network_wd = nm_inotify_helper_add_watch (ih, SC_NETWORK_FILE);

	priv->hostname = plugin_get_hostname (plugin);

	priv->bus = dbus_g_bus_get (DBUS_BUS_SYSTEM, &error);
	if (!priv->bus) {
		PLUGIN_WARN (IFCFG_PLUGIN_NAME, "Couldn't connect to D-Bus: %s",
		             error->message);
		g_clear_error (&error);
	} else {
		DBusConnection *tmp;
		DBusGProxy *proxy;
		int result;

		tmp = dbus_g_connection_get_connection (priv->bus);
		dbus_connection_set_exit_on_disconnect (tmp, FALSE);

		proxy = dbus_g_proxy_new_for_name (priv->bus,
		                                   "org.freedesktop.DBus",
		                                   "/org/freedesktop/DBus",
		                                   "org.freedesktop.DBus");

		if (!dbus_g_proxy_call (proxy, "RequestName", &error,
		                        G_TYPE_STRING, DBUS_SERVICE_NAME,
		                        G_TYPE_UINT, DBUS_NAME_FLAG_DO_NOT_QUEUE,
		                        G_TYPE_INVALID,
		                        G_TYPE_UINT, &result,
		                        G_TYPE_INVALID)) {
			PLUGIN_WARN (IFCFG_PLUGIN_NAME, "Couldn't acquire D-Bus service: %s",
			             error->message);
			g_clear_error (&error);
		} else if (result != DBUS_REQUEST_NAME_REPLY_PRIMARY_OWNER) {
			PLUGIN_WARN (IFCFG_PLUGIN_NAME, "Couldn't acquire ifcfgrh1 D-Bus service (already taken)");
		} else
			success = TRUE;
	}

	if (!success) {
		dbus_g_connection_unref (priv->bus);
		priv->bus = NULL;
	}
}

static void
dispose (GObject *object)
{
	SCPluginIfcfg *plugin = SC_PLUGIN_IFCFG (object);
	SCPluginIfcfgPrivate *priv = SC_PLUGIN_IFCFG_GET_PRIVATE (plugin);
	NMInotifyHelper *ih;

	if (priv->bus) {
		dbus_g_connection_unref (priv->bus);
		priv->bus = NULL;
	}

	ih = nm_inotify_helper_get ();

	g_signal_handler_disconnect (ih, priv->ih_event_id);

	if (priv->sc_network_wd >= 0)
		nm_inotify_helper_remove_watch (ih, priv->sc_network_wd);

	g_free (priv->hostname);

	if (priv->connections)
		g_hash_table_destroy (priv->connections);

	if (priv->monitor) {
		if (priv->monitor_id)
			g_signal_handler_disconnect (priv->monitor, priv->monitor_id);

		g_file_monitor_cancel (priv->monitor);
		g_object_unref (priv->monitor);
	}

	G_OBJECT_CLASS (sc_plugin_ifcfg_parent_class)->dispose (object);
}

static void
finalize (GObject *object)
{
	G_OBJECT_CLASS (sc_plugin_ifcfg_parent_class)->finalize (object);
}

static void
get_property (GObject *object, guint prop_id,
			  GValue *value, GParamSpec *pspec)
{
	SCPluginIfcfgPrivate *priv = SC_PLUGIN_IFCFG_GET_PRIVATE (object);

	switch (prop_id) {
	case NM_SYSTEM_CONFIG_INTERFACE_PROP_NAME:
		g_value_set_string (value, IFCFG_PLUGIN_NAME);
		break;
	case NM_SYSTEM_CONFIG_INTERFACE_PROP_INFO:
		g_value_set_string (value, IFCFG_PLUGIN_INFO);
		break;
	case NM_SYSTEM_CONFIG_INTERFACE_PROP_CAPABILITIES:
		g_value_set_uint (value, NM_SYSTEM_CONFIG_INTERFACE_CAP_MODIFY_CONNECTIONS | NM_SYSTEM_CONFIG_INTERFACE_CAP_MODIFY_HOSTNAME);
		break;
	case NM_SYSTEM_CONFIG_INTERFACE_PROP_HOSTNAME:
		g_value_set_string (value, priv->hostname);
		break;
	default:
		G_OBJECT_WARN_INVALID_PROPERTY_ID (object, prop_id, pspec);
		break;
	}
}

static void
set_property (GObject *object, guint prop_id,
			  const GValue *value, GParamSpec *pspec)
{
	const char *hostname;

	switch (prop_id) {
	case NM_SYSTEM_CONFIG_INTERFACE_PROP_HOSTNAME:
		hostname = g_value_get_string (value);
		if (hostname && strlen (hostname) < 1)
			hostname = NULL;
		plugin_set_hostname (SC_PLUGIN_IFCFG (object), hostname);
		break;
	default:
		G_OBJECT_WARN_INVALID_PROPERTY_ID (object, prop_id, pspec);
		break;
	}
}

static void
sc_plugin_ifcfg_class_init (SCPluginIfcfgClass *req_class)
{
	GObjectClass *object_class = G_OBJECT_CLASS (req_class);

	g_type_class_add_private (req_class, sizeof (SCPluginIfcfgPrivate));

	object_class->dispose = dispose;
	object_class->finalize = finalize;
	object_class->get_property = get_property;
	object_class->set_property = set_property;

	g_object_class_override_property (object_class,
	                                  NM_SYSTEM_CONFIG_INTERFACE_PROP_NAME,
	                                  NM_SYSTEM_CONFIG_INTERFACE_NAME);

	g_object_class_override_property (object_class,
	                                  NM_SYSTEM_CONFIG_INTERFACE_PROP_INFO,
	                                  NM_SYSTEM_CONFIG_INTERFACE_INFO);

	g_object_class_override_property (object_class,
	                                  NM_SYSTEM_CONFIG_INTERFACE_PROP_CAPABILITIES,
	                                  NM_SYSTEM_CONFIG_INTERFACE_CAPABILITIES);

	g_object_class_override_property (object_class,
	                                  NM_SYSTEM_CONFIG_INTERFACE_PROP_HOSTNAME,
	                                  NM_SYSTEM_CONFIG_INTERFACE_HOSTNAME);

	dbus_g_object_type_install_info (G_TYPE_FROM_CLASS (req_class),
									 &dbus_glib_nm_ifcfg_rh_object_info);
}

static void
system_config_interface_init (NMSystemConfigInterface *system_config_interface_class)
{
	/* interface implementation */
	system_config_interface_class->get_connections = get_connections;
	system_config_interface_class->add_connection = add_connection;
	system_config_interface_class->get_unmanaged_specs = get_unmanaged_specs;
	system_config_interface_class->init = init;
}

G_MODULE_EXPORT GObject *
nm_system_config_factory (void)
{
	static SCPluginIfcfg *singleton = NULL;
	SCPluginIfcfgPrivate *priv;

	if (!singleton) {
		singleton = SC_PLUGIN_IFCFG (g_object_new (SC_TYPE_PLUGIN_IFCFG, NULL));
		if (singleton) {
			priv = SC_PLUGIN_IFCFG_GET_PRIVATE (singleton);
			if (priv->bus)
				dbus_g_connection_register_g_object (priv->bus,
				                                     DBUS_OBJECT_PATH,
				                                     G_OBJECT (singleton));
			PLUGIN_PRINT (IFCFG_PLUGIN_NAME, "Acquired D-Bus service %s", DBUS_SERVICE_NAME);
		}
	} else
		g_object_ref (singleton);

	return G_OBJECT (singleton);
}<|MERGE_RESOLUTION|>--- conflicted
+++ resolved
@@ -122,40 +122,9 @@
 	GError *local = NULL;
 	gboolean ignore_error = FALSE;
 
-<<<<<<< HEAD
 	if (!source) {
 		PLUGIN_PRINT (IFCFG_PLUGIN_NAME, "parsing %s ... ", path);
 	}
-=======
-	PLUGIN_PRINT (IFCFG_PLUGIN_NAME, "parsing %s ... ", filename);
-
-	connection = nm_ifcfg_connection_new (filename, &error, &ignore_error);
-	if (connection) {
-		NMSettingConnection *s_con;
-		const char *cid;
-
-		s_con = (NMSettingConnection *) nm_connection_get_setting (NM_CONNECTION (connection), NM_TYPE_SETTING_CONNECTION);
-		g_assert (s_con);
-
-		cid = nm_setting_connection_get_id (s_con);
-		g_assert (cid);
-
-		g_hash_table_insert (priv->connections,
-		                     (gpointer) nm_ifcfg_connection_get_filename (connection),
-		                     g_object_ref (connection));
-		PLUGIN_PRINT (IFCFG_PLUGIN_NAME, "    read connection '%s'", cid);
-
-		if (nm_ifcfg_connection_get_unmanaged_spec (connection)) {
-			PLUGIN_PRINT (IFCFG_PLUGIN_NAME, "Ignoring connection '%s' and its "
-			              "device due to NM_CONTROLLED/BRIDGE/VLAN.", cid);
-		} else {
-			/* Wait for the connection to become unmanaged once it knows the
-			 * UDI of it's device, if/when the device gets plugged in.
-			 */
-			g_signal_connect (G_OBJECT (connection), "notify::unmanaged",
-			                  G_CALLBACK (connection_unmanaged_changed), plugin);
-		}
->>>>>>> 5a35862a
 
 	connection = nm_ifcfg_connection_new (path, source, &local, &ignore_error);
 	if (!connection) {
@@ -180,7 +149,6 @@
 	if (nm_ifcfg_connection_get_unmanaged_spec (connection)) {
 		PLUGIN_PRINT (IFCFG_PLUGIN_NAME, "Ignoring connection '%s' and its "
 		              "device due to NM_CONTROLLED/BRIDGE/VLAN.", cid);
-		g_signal_emit_by_name (self, NM_SYSTEM_CONFIG_INTERFACE_UNMANAGED_SPECS_CHANGED);
 	} else {
 		/* Wait for the connection to become unmanaged once it knows the
 		 * hardware IDs of its device, if/when the device gets plugged in.
@@ -276,9 +244,13 @@
 	if (!existing) {
 		/* Completely new connection */
 		new = _internal_new_connection (self, path, NULL, NULL);
-		if (new && !nm_ifcfg_connection_get_unmanaged_spec (new)) {
-			/* Only managed connections are announced to the settings service */
-			g_signal_emit_by_name (self, NM_SYSTEM_CONFIG_INTERFACE_CONNECTION_ADDED, new);
+		if (new) {
+			if (nm_ifcfg_connection_get_unmanaged_spec (new)) {
+				g_signal_emit_by_name (self, NM_SYSTEM_CONFIG_INTERFACE_UNMANAGED_SPECS_CHANGED);
+			} else {
+				/* Only managed connections are announced to the settings service */
+				g_signal_emit_by_name (self, NM_SYSTEM_CONFIG_INTERFACE_CONNECTION_ADDED, new);
+			}
 		}
 		return;
 	}
@@ -351,45 +323,6 @@
 }
 
 static void
-<<<<<<< HEAD
-=======
-handle_connection_remove_or_new (SCPluginIfcfg *plugin,
-                                 const char *path,
-                                 NMIfcfgConnection *connection,
-                                 gboolean do_remove,
-                                 gboolean do_new)
-{
-	SCPluginIfcfgPrivate *priv = SC_PLUGIN_IFCFG_GET_PRIVATE (plugin);
-
-	g_return_if_fail (plugin != NULL);
-	g_return_if_fail (path != NULL);
-
-	if (do_remove) {
-		const char *unmanaged;
-
-		g_return_if_fail (connection != NULL);
-
-		unmanaged = nm_ifcfg_connection_get_unmanaged_spec (connection);
-		g_hash_table_remove (priv->connections, path);
-		g_signal_emit_by_name (connection, "removed");
-
-		/* Emit unmanaged changes _after_ removing the connection */
-		if (unmanaged)
-			g_signal_emit_by_name (plugin, NM_SYSTEM_CONFIG_INTERFACE_UNMANAGED_SPECS_CHANGED);
-	}
-
-	if (do_new) {
-		connection = read_one_connection (plugin, path);
-		if (connection) {
-			if (nm_ifcfg_connection_get_unmanaged_spec (connection))
-				g_signal_emit_by_name (plugin, NM_SYSTEM_CONFIG_INTERFACE_UNMANAGED_SPECS_CHANGED);
-			else
-				g_signal_emit_by_name (plugin, NM_SYSTEM_CONFIG_INTERFACE_CONNECTION_ADDED, connection);
-		}
-	}
-}
-static void
->>>>>>> 5a35862a
 dir_changed (GFileMonitor *monitor,
 		   GFile *file,
 		   GFile *other_file,
