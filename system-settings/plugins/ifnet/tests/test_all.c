/* -*- Mode: C; tab-width: 4; indent-tabs-mode: t; c-basic-offset: 4 -*- */
/* NetworkManager system settings service (ifnet)
 *
 * Mu Qiao <qiaomuf@gmail.com>
 *
 * This program is free software; you can redistribute it and/or modify
 * it under the terms of the GNU General Public License as published by
 * the Free Software Foundation; either version 2 of the License, or
 * (at your option) any later version.
 *
 * This program is distributed in the hope that it will be useful,
 * but WITHOUT ANY WARRANTY; without even the implied warranty of
 * MERCHANTABILITY or FITNESS FOR A PARTICULAR PURPOSE.  See the
 * GNU General Public License for more details.
 *
 * You should have received a copy of the GNU General Public License along
 * with this program; if not, write to the Free Software Foundation, Inc.,
 * 51 Franklin Street, Fifth Floor, Boston, MA 02110-1301 USA.
 *
 * Copyright (C) 1999-2010 Gentoo Foundation, Inc.
 */

#include <stdio.h>
#include <string.h>
#include <glib.h>
#include <arpa/inet.h>
#include <stdlib.h>
#include <nm-utils.h>

#include "net_parser.h"
#include "nm-test-helpers.h"
#include "net_utils.h"
#include "wpa_parser.h"
#include "connection_parser.h"

static void
test_getdata ()
{
	ASSERT (ifnet_get_data ("eth1", "config")
		&& strcmp (ifnet_get_data ("eth1", "config"), "dhcp") == 0,
		"get data", "config_eth1 is not correct");
	ASSERT (ifnet_get_data ("ppp0", "username")
		&& strcmp (ifnet_get_data ("ppp0", "username"), "user") == 0,
		"get data", "config_ppp0 username is not correctly read");
	ASSERT (ifnet_get_data ("ppp0", "password")
		&& strcmp (ifnet_get_data ("ppp0", "password"),
			   "password") == 0, "get data",
		"config_ppp0 password is not correctly read");
}

static void
test_read_hostname ()
{
	gchar *hostname = read_hostname ("hostname");

	ASSERT (hostname != NULL, "get hostname", "hostname is NULL");
	ASSERT (strcmp ("gentoo", hostname) == 0,
		"get hostname",
		"hostname is not correctly read, read:%s, expected: gentoo",
		hostname);
	g_free (hostname);
}

static void
test_write_hostname ()
{
	gchar *hostname = read_hostname ("hostname");
	gchar *tmp;

	write_hostname ("gentoo-nm", "hostname");
	tmp = read_hostname ("hostname");
	ASSERT (strcmp (tmp, "gentoo-nm") == 0,
		"write hostname", "write hostname error");
	write_hostname (hostname, "hostname");
	g_free (tmp);
	g_free (hostname);
}

static void
test_is_static ()
{
	ASSERT (is_static_ip4 ("eth1") == FALSE, "is static",
		"a dhcp interface is recognized as static");
	ASSERT (is_static_ip4 ("eth0") == TRUE, "is static",
		"a static interface is recognized as dhcp");
	ASSERT (!is_static_ip6 ("eth0") == TRUE, "is static",
		"a static interface is recognized as dhcp");
}

static void
test_has_default_route ()
{
	ASSERT (has_default_ip4_route ("eth0"),
		"has default route", "eth0 should have a default ipv4 route");
	ASSERT (has_default_ip6_route ("eth4"),
		"has default route", "eth4 should have a default ipv6 route");
	ASSERT (!has_default_ip4_route ("eth5")
		&& !has_default_ip6_route ("eth5"),
		"has default route", "eth5 shouldn't have a default route");
}

static void
test_has_ip6_address ()
{
	ASSERT (has_ip6_address ("eth2"), "has ip6 address",
		"eth2 should have a ipv6 address");
	ASSERT (!has_ip6_address ("eth0"), "has ip6 address",
		"eth0 shouldn't have a ipv6 address")

}

static void
test_is_ip4_address ()
{
	gchar *address1 = "192.168.4.232/24";
	gchar *address2 = "192.168.100.{1..254}/24";
	gchar *address3 = "192.168.4.2555/24";

	ASSERT (is_ip4_address (address1), "is ip4 address",
		"%s should be a valid address", address1);
	ASSERT (is_ip4_address (address2), "is ip4 address",
		"%s should be a valid address", address2);
	ASSERT (!is_ip4_address (address3), "is ip4 address",
		"%s should be an invalid address", address3);
}

static void
test_is_ip6_address ()
{
	gchar *address1 = "4321:0:1:2:3:4:567:89ac/24";

	ASSERT (is_ip6_address (address1), "is ip6 address",
		"%s should be a valid address", address1);
}

static void
check_ip_block (ip_block * iblock, gchar * ip, gchar * netmask, gchar * gateway)
{
	char *str;
	struct in_addr tmp_ip4_addr;

	str = malloc (INET_ADDRSTRLEN);
	tmp_ip4_addr.s_addr = iblock->ip;
	inet_ntop (AF_INET, &tmp_ip4_addr, str, INET_ADDRSTRLEN);
	ASSERT (strcmp (ip, str) == 0, "check ip",
		"ip expected:%s, find:%s", ip, str);
	tmp_ip4_addr.s_addr = iblock->netmask;
	inet_ntop (AF_INET, &tmp_ip4_addr, str, INET_ADDRSTRLEN);
	ASSERT (strcmp (netmask, str) == 0, "check netmask",
		"netmask expected:%s, find:%s", netmask, str);
	tmp_ip4_addr.s_addr = iblock->gateway;
	inet_ntop (AF_INET, &tmp_ip4_addr, str, INET_ADDRSTRLEN);
	ASSERT (strcmp (gateway, str) == 0, "check gateway",
		"gateway expected:%s, find:%s", gateway, str);
	free (str);
}

static void
test_convert_ipv4_config_block ()
{
	ip_block *iblock = convert_ip4_config_block ("eth0");
	ip_block *tmp = iblock;

	ASSERT (iblock != NULL, "convert ipv4 block",
		"block eth0 should not be NULL");
	check_ip_block (iblock, "202.117.16.121", "255.255.255.0",
			"202.117.16.1");
	iblock = iblock->next;
	destroy_ip_block (tmp);
	ASSERT (iblock != NULL, "convert ipv4 block",
		"block eth0 should have a second IP address");
	check_ip_block (iblock, "192.168.4.121", "255.255.255.0",
			"202.117.16.1");
	destroy_ip_block (iblock);
	iblock = convert_ip4_config_block ("eth2");
	ASSERT (iblock != NULL
		&& iblock->next == NULL,
		"convert error IPv4 address", "should only get one address");
	check_ip_block (iblock, "192.168.4.121", "255.255.255.0", "0.0.0.0");
	destroy_ip_block (iblock);
	iblock = convert_ip4_config_block ("eth3");
	ASSERT (iblock == NULL, "convert config_block",
		"convert error configuration");
	destroy_ip_block (iblock);
	iblock = convert_ip4_config_block ("eth6");
	ASSERT (iblock != NULL, "convert config_block",
		"convert error configuration");
	destroy_ip_block (iblock);
}

static void
test_convert_ipv4_routes_block ()
{
	ip_block *iblock = convert_ip4_routes_block ("eth0");
	ip_block *tmp = iblock;

	ASSERT (iblock != NULL, "convert ip4 routes", "should get one route");
	check_ip_block (iblock, "192.168.4.0", "255.255.255.0", "192.168.4.1");
	iblock = iblock->next;
	destroy_ip_block (tmp);
	ASSERT (iblock == NULL, "convert ip4 routes",
		"should only get one route");
}

static void
test_wpa_parser ()
{
	const char *value;

	ASSERT (exist_ssid ("example"), "get wsec",
		"ssid myxjtu2 is not found");
	ASSERT (exist_ssid ("static-wep-test"), "exist_ssid",
		"ssid static-wep-test is not found");
	value = wpa_get_value ("static-wep-test", "key_mgmt");
	ASSERT (value
		&& strcmp (value, "NONE") == 0, "get wpa data",
		"key_mgmt of static-wep-test should be NONE, find %s", value);
	value = wpa_get_value ("static-wep-test", "wep_key0");
	ASSERT (value
		&& strcmp (value, "\"abcde\"") == 0,
		"get wpa data",
		"wep_key0 of static-wep-test should be abcde, find %s", value);
	ASSERT (exist_ssid ("leap-example"), "get wsec",
		"ssid leap-example is not found");
}

static void
test_strip_string ()
{
	gchar *str = "( \"default via     202.117.16.1\" )";
	gchar *result = g_strdup (str);
	gchar *result_b = result;

	result = strip_string (result, '(');
	result = strip_string (result, ')');
	result = strip_string (result, '"');
	ASSERT (strcmp (result, "default via     202.117.16.1") ==
		0, "strip_string",
		"string isn't stripped, result is: %s", result);
	g_free (result_b);
}

static void
test_is_unmanaged ()
{
	ASSERT (is_managed ("eth0"), "test_is_unmanaged",
		"eth0 should be managed");
	ASSERT (!is_managed ("eth4"), "test_is_unmanaged",
		"eth4 should be unmanaged");
}

static void
test_new_connection ()
{
	GError **error = NULL;
	NMConnection *connection;

	connection = ifnet_update_connection_from_config_block ("eth2", error);
	ASSERT (connection != NULL, "new connection",
		"new connection failed: %s",
		error == NULL ? "None" : (*error)->message);
	g_object_unref (connection);
	connection =
	    ifnet_update_connection_from_config_block ("qiaomuf", error);
	ASSERT (connection != NULL, "new connection",
		"new connection failed: %s", error
		&& (*error) ? (*error)->message : "NONE");
	g_object_unref (connection);
	connection =
	    ifnet_update_connection_from_config_block ("myxjtu2", error);
	ASSERT (connection != NULL, "new connection",
		"new connection failed: %s", error
		&& (*error) ? (*error)->message : "NONE");
	g_object_unref (connection);
}

static void
test_update_connection ()
{
	GError **error = NULL;
	NMConnection *connection;
	gboolean success;

	connection = ifnet_update_connection_from_config_block ("eth0", error);
	ASSERT (connection != NULL, "get connection",
		"get connection failed: %s",
		error == NULL ? "None" : (*error)->message);
<<<<<<< HEAD

	success = ifnet_update_parsers_by_connection (connection, "eth0",
	                                              "net.generate",
	                                              "wpa_supplicant.conf.generate",
	                                              NULL,
	                                              error);
	ASSERT (success, "update connection", "update connection failed %s", "eth0");

	connection = ifnet_update_connection_from_config_block ("0xab3ace", error);
	ASSERT (connection != NULL, "get connection",
		"get connection failed: %s",
		error == NULL ? "None" : (*error)->message);

	success = ifnet_update_parsers_by_connection (connection, "0xab3ace",
	                                              "net.generate",
	                                              "wpa_supplicant.conf.generate",
	                                              NULL,
	                                              error);
	ASSERT (success, "update connection",
		"update connection failed %s", "0xab3ace");
=======
	ASSERT (ifnet_update_parsers_by_connection
		(connection, "eth0", NULL, "net.generate",
		 "wpa_supplicant.conf.generate", error),
		"update connection", "update connection failed %s", "eth0");
	g_object_unref (connection);
	connection =
	    ifnet_update_connection_from_config_block ("0xab3ace", error);
	ASSERT (connection != NULL, "get connection",
		"get connection failed: %s",
		error == NULL ? "None" : (*error)->message);
	ASSERT (ifnet_update_parsers_by_connection
		(connection, "0xab3ace", NULL, "net.generate",
		 "wpa_supplicant.conf.generate", error),
		"update connection", "update connection failed %s", "0xab3ace");
	g_object_unref (connection);
>>>>>>> 5a35862a
}

static void
test_add_connection ()
{
	GError **error = NULL;
	NMConnection *connection;

	connection = ifnet_update_connection_from_config_block ("eth0", error);
	ASSERT (ifnet_add_new_connection
		(connection, "net.generate",
		 "wpa_supplicant.conf.generate", error),
		"add connection", "add connection failed: %s", "eth0");
	g_object_unref (connection);
	connection =
	    ifnet_update_connection_from_config_block ("myxjtu2", error);
	ASSERT (ifnet_add_new_connection
		(connection, "net.generate",
		 "wpa_supplicant.conf.generate", error),
		"add connection", "add connection failed: %s", "myxjtu2");
	g_object_unref (connection);
}

static void
test_delete_connection ()
{
	GError **error = NULL;
	NMConnection *connection;

	connection = ifnet_update_connection_from_config_block ("eth7", error);
	ASSERT (connection != NULL, "get connection",
		"get connection failed: %s",
		error == NULL ? "None" : (*error)->message);
	ASSERT (ifnet_delete_connection_in_parsers
		("eth7", "net.generate",
		 "wpa_supplicant.conf.generate"),
		"delete connection", "delete connection failed: %s", "eth7");
	g_object_unref (connection);
	connection =
	    ifnet_update_connection_from_config_block ("qiaomuf", error);
	ASSERT (connection != NULL, "get connection",
		"get connection failed: %s",
		error == NULL ? "None" : (*error)->message);
	ASSERT (ifnet_delete_connection_in_parsers
		("qiaomuf", "net.generate",
		 "wpa_supplicant.conf.generate"),
		"delete connection", "delete connection failed: %s", "qiaomuf");
	g_object_unref (connection);
}

static void
run_all (gboolean run)
{
	if (run) {
		test_strip_string ();
		test_is_static ();
		test_has_ip6_address ();
		test_has_default_route ();
		test_getdata ();
		test_read_hostname ();
		test_write_hostname ();
		test_is_ip4_address ();
		test_is_ip6_address ();
		test_convert_ipv4_config_block ();
		test_convert_ipv4_routes_block ();
		test_is_unmanaged ();
		test_wpa_parser ();
		test_convert_ipv4_routes_block ();
		test_new_connection ();
		test_update_connection ();
		test_add_connection ();
		test_delete_connection ();
	}
}

int
main (void)
{
//      g_mem_set_vtable(glib_mem_profiler_table);
//      g_atexit(g_mem_profile);
	g_type_init ();
	ifnet_destroy ();
	wpa_parser_destroy ();
	ifnet_init ("net");
	wpa_parser_init ("wpa_supplicant.conf");
	printf ("Initialization complete\n");
	run_all (TRUE);
	ifnet_destroy ();
	wpa_parser_destroy ();
	return 0;
}<|MERGE_RESOLUTION|>--- conflicted
+++ resolved
@@ -285,7 +285,6 @@
 	ASSERT (connection != NULL, "get connection",
 		"get connection failed: %s",
 		error == NULL ? "None" : (*error)->message);
-<<<<<<< HEAD
 
 	success = ifnet_update_parsers_by_connection (connection, "eth0",
 	                                              "net.generate",
@@ -293,10 +292,10 @@
 	                                              NULL,
 	                                              error);
 	ASSERT (success, "update connection", "update connection failed %s", "eth0");
+	g_object_unref (connection);
 
 	connection = ifnet_update_connection_from_config_block ("0xab3ace", error);
-	ASSERT (connection != NULL, "get connection",
-		"get connection failed: %s",
+	ASSERT (connection != NULL, "get connection", "get connection failed: %s",
 		error == NULL ? "None" : (*error)->message);
 
 	success = ifnet_update_parsers_by_connection (connection, "0xab3ace",
@@ -304,25 +303,8 @@
 	                                              "wpa_supplicant.conf.generate",
 	                                              NULL,
 	                                              error);
-	ASSERT (success, "update connection",
-		"update connection failed %s", "0xab3ace");
-=======
-	ASSERT (ifnet_update_parsers_by_connection
-		(connection, "eth0", NULL, "net.generate",
-		 "wpa_supplicant.conf.generate", error),
-		"update connection", "update connection failed %s", "eth0");
-	g_object_unref (connection);
-	connection =
-	    ifnet_update_connection_from_config_block ("0xab3ace", error);
-	ASSERT (connection != NULL, "get connection",
-		"get connection failed: %s",
-		error == NULL ? "None" : (*error)->message);
-	ASSERT (ifnet_update_parsers_by_connection
-		(connection, "0xab3ace", NULL, "net.generate",
-		 "wpa_supplicant.conf.generate", error),
-		"update connection", "update connection failed %s", "0xab3ace");
-	g_object_unref (connection);
->>>>>>> 5a35862a
+	ASSERT (success, "update connection", "update connection failed %s", "0xab3ace");
+	g_object_unref (connection);
 }
 
 static void
