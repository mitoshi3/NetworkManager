--- conflicted
+++ resolved
@@ -21,13 +21,10 @@
   along with systemd; If not, see <http://www.gnu.org/licenses/>.
 ***/
 
-<<<<<<< HEAD
 #include "nm-sd-adapt.h"
 
-=======
 #include <dirent.h>
 #include <stdbool.h>
->>>>>>> aa9d0d14
 #include <stddef.h>
 #include <stdio.h>
 #include <sys/types.h>
