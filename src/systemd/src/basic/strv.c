--- conflicted
+++ resolved
@@ -30,11 +30,8 @@
 #include "escape.h"
 #if 0 /* NM_IGNORED */
 #include "extract-word.h"
-<<<<<<< HEAD
 #endif /* NM_IGNORED */
-=======
 #include "fileio.h"
->>>>>>> 1a716a7c
 #include "string-util.h"
 #include "strv.h"
 #include "util.h"
