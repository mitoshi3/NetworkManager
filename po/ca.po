--- conflicted
+++ resolved
@@ -13,11 +13,7 @@
 msgstr ""
 "Project-Id-Version: PACKAGE VERSION\n"
 "Report-Msgid-Bugs-To: \n"
-<<<<<<< HEAD
-"POT-Creation-Date: 2017-05-10 10:43+0200\n"
-=======
 "POT-Creation-Date: 2017-05-10 15:06+0200\n"
->>>>>>> 4dc905a9
 "PO-Revision-Date: 2017-03-22 09:28-0400\n"
 "Last-Translator: Copied by Zanata <copied-by-zanata@zanata.org>\n"
 "Language-Team: Catalan <tradgnome@softcatala.org>\n"
@@ -28,11 +24,7 @@
 "Plural-Forms: nplurals=2; plural=n != 1;\n"
 "X-Generator: Zanata 3.9.6\n"
 
-<<<<<<< HEAD
-#: ../clients/cli/agent.c:39
-=======
 #: ../clients/cli/agent.c:40
->>>>>>> 4dc905a9
 #, c-format
 msgid ""
 "Usage: nmcli agent { COMMAND | help }\n"
@@ -44,10347 +36,6 @@
 "\n"
 "ORDRE := { secret | polkit | all }\n"
 "\n"
-<<<<<<< HEAD
-
-#: ../clients/cli/agent.c:47
-#, c-format
-msgid ""
-"Usage: nmcli agent secret { help }\n"
-"\n"
-"Runs nmcli as NetworkManager secret agent. When NetworkManager requires\n"
-"a password it asks registered agents for it. This command keeps nmcli "
-"running\n"
-"and if a password is required asks the user for it.\n"
-"\n"
-msgstr ""
-"Utilització: nmcli agent secret { help }\n"
-"\n"
-"Executa el nmcli com a agent secret del NetworkManager. Quan al "
-"NetworkManager\n"
-"li cal una contrasenya, els la demana als agents registrats. Aquesta ordre "
-"manté\n"
-"el nmcli executant-se i si cal una contrasenya la hi demana a l'usuari.\n"
-"\n"
-
-#: ../clients/cli/agent.c:57
-#, c-format
-msgid ""
-"Usage: nmcli agent polkit { help }\n"
-"\n"
-"Registers nmcli as a polkit action for the user session.\n"
-"When a polkit daemon requires an authorization, nmcli asks the user and "
-"gives\n"
-"the response back to polkit.\n"
-"\n"
-msgstr ""
-"Utilització: nmcli agent polkit { help }\n"
-"\n"
-"Registra al nmcli com a acció polkit per a la sessió d'usuari.\n"
-"Quan un dimoni polkit demana una autorització, el nmcli la hi demanda a "
-"l'usuari\n"
-"i torna la resposta al polkit.\n"
-"\n"
-
-#: ../clients/cli/agent.c:67
-#, c-format
-msgid ""
-"Usage: nmcli agent all { help }\n"
-"\n"
-"Runs nmcli as both NetworkManager secret and a polkit agent.\n"
-"\n"
-msgstr ""
-"Utilització: nmcli agent all { help }\n"
-"\n"
-"Executa al nmcli tant com un agent secret del NetworkManager com un agent "
-"polkit.\n"
-"\n"
-
-#: ../clients/cli/agent.c:157
-#, c-format
-msgid "nmcli successfully registered as a NetworkManager's secret agent.\n"
-msgstr ""
-"El nmcli s'ha registrat amb èxit com un agent secret del NetworkManager.\n"
-
-#: ../clients/cli/agent.c:159
-#, c-format
-msgid "Error: secret agent initialization failed"
-msgstr "Error: ha fallat la inicialització de l'agent secret"
-
-#: ../clients/cli/agent.c:178
-#, c-format
-msgid "Error: polkit agent initialization failed: %s"
-msgstr "Error: ha fallat la inicialització de l'agent polkit: %s"
-
-#: ../clients/cli/agent.c:186
-#, c-format
-msgid "nmcli successfully registered as a polkit agent.\n"
-msgstr "El nmcli s'ha registrat correctament com un agent polkit.\n"
-
-#: ../clients/cli/common.c:40 ../clients/cli/common.c:53
-#: ../clients/cli/common.c:61 ../clients/cli/common.c:73
-#: ../clients/cli/connections.c:224 ../clients/cli/connections.c:246
-msgid "GROUP"
-msgstr "GRUP"
-
-#. 0
-#: ../clients/cli/common.c:41 ../clients/cli/common.c:62
-msgid "ADDRESS"
-msgstr "ADREÇA"
-
-#. 1
-#. 2
-#: ../clients/cli/common.c:42 ../clients/cli/common.c:63
-#: ../clients/cli/connections.c:249
-msgid "GATEWAY"
-msgstr "PASSAREL·LA"
-
-#. 2
-#: ../clients/cli/common.c:43 ../clients/cli/common.c:64
-msgid "ROUTE"
-msgstr "RUTA"
-
-#. 3
-#: ../clients/cli/common.c:44 ../clients/cli/common.c:65
-msgid "DNS"
-msgstr "DNS"
-
-#. 4
-#: ../clients/cli/common.c:45 ../clients/cli/common.c:66
-msgid "DOMAIN"
-msgstr "DOMINI"
-
-#. 5
-#: ../clients/cli/common.c:46
-msgid "WINS"
-msgstr "WINS"
-
-#. 0
-#: ../clients/cli/common.c:54 ../clients/cli/common.c:74
-msgid "OPTION"
-msgstr "OPCIÓ"
-
-#: ../clients/cli/common.c:378 ../clients/cli/common.c:449
-#, c-format
-msgid "invalid prefix '%s'; <1-%d> allowed"
-msgstr "prefix «%s» no vàlid; es permet <1-%d>"
-
-#: ../clients/cli/common.c:386
-#, c-format
-msgid "invalid IP address: %s"
-msgstr "adreça IP no vàlida : %s"
-
-#: ../clients/cli/common.c:426
-#, fuzzy
-msgid ""
-"The valid syntax is: 'ip[/prefix] [next-hop] [metric] [attribute=val]... [,"
-"ip[/prefix] ...]'"
-msgstr "«%s» no vàlid (el format és: ip[/prefix] [salt-següent] [mètrica])"
-
-#: ../clients/cli/common.c:458
-#, c-format
-msgid "the next hop ('%s') must be first"
-msgstr ""
-
-#: ../clients/cli/common.c:464
-#, c-format
-msgid "the metric ('%s') must be before attributes"
-msgstr ""
-
-#: ../clients/cli/common.c:504
-#, fuzzy, c-format
-msgid "invalid route: %s. "
-msgstr "ruta no vàlida: %s"
-
-#: ../clients/cli/common.c:516
-msgid "default route cannot be added (NetworkManager handles it by itself)"
-msgstr ""
-"no es pot afegir la ruta predeterminada (el propi NetworkManager la gestiona)"
-
-#: ../clients/cli/common.c:542
-msgid "unmanaged"
-msgstr "sense gestió"
-
-#: ../clients/cli/common.c:544
-msgid "unavailable"
-msgstr "no disponible"
-
-#: ../clients/cli/common.c:546 ../clients/cli/general.c:248
-msgid "disconnected"
-msgstr "desconnectat"
-
-#: ../clients/cli/common.c:548
-msgid "connecting (prepare)"
-msgstr "s'està connectant (preparació)"
-
-#: ../clients/cli/common.c:550
-msgid "connecting (configuring)"
-msgstr "s'està connectant (configuració)"
-
-#: ../clients/cli/common.c:552
-msgid "connecting (need authentication)"
-msgstr "s'està connectant (cal autenticació)"
-
-#: ../clients/cli/common.c:554
-msgid "connecting (getting IP configuration)"
-msgstr "s'està connectant (obtenció de la configuració IP)"
-
-#: ../clients/cli/common.c:556
-msgid "connecting (checking IP connectivity)"
-msgstr "s'està connectant (s'està verificant la connectivitat IP)"
-
-#: ../clients/cli/common.c:558
-msgid "connecting (starting secondary connections)"
-msgstr "s'està connectant (s'estan iniciant les connexions secundàries)"
-
-#: ../clients/cli/common.c:560 ../clients/cli/general.c:244
-msgid "connected"
-msgstr "connectat"
-
-#: ../clients/cli/common.c:562 ../clients/cli/connections.c:647
-msgid "deactivating"
-msgstr "s'està desactivant"
-
-#: ../clients/cli/common.c:564
-msgid "connection failed"
-msgstr "no s'ha pogut connectar"
-
-#: ../clients/cli/common.c:566 ../clients/cli/common.c:583
-#: ../clients/cli/connections.c:652 ../clients/cli/connections.c:675
-#: ../clients/cli/devices.c:1193 ../clients/cli/devices.c:1235
-#: ../clients/cli/devices.c:1237 ../clients/cli/general.c:251
-#: ../clients/cli/general.c:289 ../clients/cli/general.c:431
-#: ../clients/cli/general.c:446 ../clients/cli/settings.c:926
-#: ../clients/cli/settings.c:1012 ../clients/cli/settings.c:2806
-#: ../clients/cli/settings.c:2925 ../clients/cli/settings.c:5293
-#, c-format
-msgid "unknown"
-msgstr "desconegut"
-
-#. "CAPABILITIES"
-#: ../clients/cli/common.c:575 ../clients/cli/connections.c:963
-#: ../clients/cli/connections.c:965 ../clients/cli/connections.c:967
-#: ../clients/cli/connections.c:1002 ../clients/cli/connections.c:1072
-#: ../clients/cli/connections.c:1073 ../clients/cli/connections.c:1075
-#: ../clients/cli/connections.c:3512 ../clients/cli/connections.c:4747
-#: ../clients/cli/connections.c:6578 ../clients/cli/connections.c:6579
-#: ../clients/cli/devices.c:869 ../clients/cli/devices.c:1158
-#: ../clients/cli/devices.c:1159 ../clients/cli/devices.c:1160
-#: ../clients/cli/devices.c:1161 ../clients/cli/devices.c:1162
-#: ../clients/cli/devices.c:1197 ../clients/cli/devices.c:1199
-#: ../clients/cli/devices.c:1200 ../clients/cli/devices.c:1228
-#: ../clients/cli/devices.c:1229 ../clients/cli/devices.c:1230
-#: ../clients/cli/devices.c:1231 ../clients/cli/devices.c:1232
-#: ../clients/cli/devices.c:1233 ../clients/cli/devices.c:1234
-#: ../clients/cli/devices.c:1236 ../clients/cli/devices.c:1238
-#: ../clients/cli/general.c:440 ../clients/cli/settings.c:2801
-msgid "yes"
-msgstr "sí"
-
-#: ../clients/cli/common.c:577 ../clients/cli/connections.c:963
-#: ../clients/cli/connections.c:965 ../clients/cli/connections.c:967
-#: ../clients/cli/connections.c:1072 ../clients/cli/connections.c:1073
-#: ../clients/cli/connections.c:1075 ../clients/cli/connections.c:3513
-#: ../clients/cli/connections.c:4746 ../clients/cli/connections.c:6578
-#: ../clients/cli/connections.c:6579 ../clients/cli/devices.c:869
-#: ../clients/cli/devices.c:1158 ../clients/cli/devices.c:1159
-#: ../clients/cli/devices.c:1160 ../clients/cli/devices.c:1161
-#: ../clients/cli/devices.c:1162 ../clients/cli/devices.c:1197
-#: ../clients/cli/devices.c:1199 ../clients/cli/devices.c:1200
-#: ../clients/cli/devices.c:1228 ../clients/cli/devices.c:1229
-#: ../clients/cli/devices.c:1230 ../clients/cli/devices.c:1231
-#: ../clients/cli/devices.c:1232 ../clients/cli/devices.c:1233
-#: ../clients/cli/devices.c:1234 ../clients/cli/devices.c:1236
-#: ../clients/cli/devices.c:1238 ../clients/cli/general.c:442
-#: ../clients/cli/settings.c:2803
-msgid "no"
-msgstr "no"
-
-#: ../clients/cli/common.c:579
-msgid "yes (guessed)"
-msgstr "sí (endevinat)"
-
-#: ../clients/cli/common.c:581
-msgid "no (guessed)"
-msgstr "no (endevinat)"
-
-#: ../clients/cli/common.c:592
-msgid "No reason given"
-msgstr "No s'ha donat cap raó"
-
-#. We should not really come here
-#: ../clients/cli/common.c:595 ../clients/cli/connections.c:3361
-#, c-format
-msgid "Unknown error"
-msgstr "Error desconegut"
-
-#: ../clients/cli/common.c:598
-msgid "Device is now managed"
-msgstr "Ara es gestiona el dispositiu"
-
-#: ../clients/cli/common.c:601
-msgid "Device is now unmanaged"
-msgstr "Ara no es gestiona el dispositiu"
-
-#: ../clients/cli/common.c:604
-msgid "The device could not be readied for configuration"
-msgstr "El dispositiu no s'ha pogut preparar per a la configuració"
-
-#: ../clients/cli/common.c:607
-msgid ""
-"IP configuration could not be reserved (no available address, timeout, etc.)"
-msgstr ""
-"No s'ha pogut reservar la configuració IP (no hi ha una adreça disponible, "
-"temps d'espera, etc.)"
-
-#: ../clients/cli/common.c:610
-msgid "The IP configuration is no longer valid"
-msgstr "La configuració de la IP ja no és vàlida"
-
-#: ../clients/cli/common.c:613
-msgid "Secrets were required, but not provided"
-msgstr "Es requerien secrets, però no s'han proporcionat"
-
-#: ../clients/cli/common.c:616
-msgid "802.1X supplicant disconnected"
-msgstr "S'ha desconnectat el suplicant 802.1X"
-
-#: ../clients/cli/common.c:619
-msgid "802.1X supplicant configuration failed"
-msgstr "Ha fallat la configuració del suplicant 802.1X"
-
-#: ../clients/cli/common.c:622
-msgid "802.1X supplicant failed"
-msgstr "Ha fallat el suplicant 802.1X"
-
-#: ../clients/cli/common.c:625
-msgid "802.1X supplicant took too long to authenticate"
-msgstr "El suplicant 802.1X ha trigat massa temps a autentificar-se"
-
-#: ../clients/cli/common.c:628
-msgid "PPP service failed to start"
-msgstr "Ha fallat l'inici del servei PPP"
-
-#: ../clients/cli/common.c:631
-msgid "PPP service disconnected"
-msgstr "S'ha desconnectat el servei PPP"
-
-#: ../clients/cli/common.c:634
-msgid "PPP failed"
-msgstr "Ha fallat el PPP"
-
-#: ../clients/cli/common.c:637
-msgid "DHCP client failed to start"
-msgstr "Ha fallat l'inici del client DHCP"
-
-#: ../clients/cli/common.c:640
-msgid "DHCP client error"
-msgstr "Error del client DHCP"
-
-#: ../clients/cli/common.c:643
-msgid "DHCP client failed"
-msgstr "Ha fallat el client DHCP"
-
-#: ../clients/cli/common.c:646
-msgid "Shared connection service failed to start"
-msgstr "Ha fallat l'inici del servei de connexió compartida"
-
-#: ../clients/cli/common.c:649
-msgid "Shared connection service failed"
-msgstr "Ha fallat el servei de connexió compartida"
-
-#: ../clients/cli/common.c:652
-msgid "AutoIP service failed to start"
-msgstr "Ha fallat l'inici del servei AutoIP"
-
-#: ../clients/cli/common.c:655
-msgid "AutoIP service error"
-msgstr "Error del servei AutoIP"
-
-#: ../clients/cli/common.c:658
-msgid "AutoIP service failed"
-msgstr "Ha fallat el servei AutoIP"
-
-#: ../clients/cli/common.c:661
-msgid "The line is busy"
-msgstr "La línia està ocupada"
-
-#: ../clients/cli/common.c:664
-msgid "No dial tone"
-msgstr "No hi ha to de trucada"
-
-#: ../clients/cli/common.c:667
-msgid "No carrier could be established"
-msgstr "No s'ha pogut establir cap operador"
-
-#: ../clients/cli/common.c:670
-msgid "The dialing request timed out"
-msgstr "La demanda de trucada ha exhaurit el temps d'espera"
-
-#: ../clients/cli/common.c:673
-msgid "The dialing attempt failed"
-msgstr "L'intent de trucada ha fallat"
-
-#: ../clients/cli/common.c:676
-msgid "Modem initialization failed"
-msgstr "Ha fallat la inicialització del mòdem"
-
-#: ../clients/cli/common.c:679
-msgid "Failed to select the specified APN"
-msgstr "Ha fallat la selecció de l'APN especificat"
-
-#: ../clients/cli/common.c:682
-msgid "Not searching for networks"
-msgstr "No s'estan buscant xarxes"
-
-#: ../clients/cli/common.c:685
-msgid "Network registration denied"
-msgstr "S'ha denegat el registre de la xarxa"
-
-#: ../clients/cli/common.c:688
-msgid "Network registration timed out"
-msgstr "El registre de la xarxa ha exhaurit el temps d'espera"
-
-#: ../clients/cli/common.c:691
-msgid "Failed to register with the requested network"
-msgstr "Ha fallat el registre amb la xarxa demanada"
-
-#: ../clients/cli/common.c:694
-msgid "PIN check failed"
-msgstr "Ha fallat la verificació del PIN"
-
-#: ../clients/cli/common.c:697
-msgid "Necessary firmware for the device may be missing"
-msgstr "Pot estar faltant el microprogamari necessari per al dispositiu"
-
-#: ../clients/cli/common.c:700
-msgid "The device was removed"
-msgstr "S'ha suprimit el dispositiu"
-
-#: ../clients/cli/common.c:703
-msgid "NetworkManager went to sleep"
-msgstr "El NetworkManager s'ha suspès"
-
-#: ../clients/cli/common.c:706
-msgid "The device's active connection disappeared"
-msgstr "Ha desaparegut la connexió activa del dispositiu"
-
-#: ../clients/cli/common.c:709
-msgid "Device disconnected by user or client"
-msgstr "El dispositiu ha estat desconnectat per l'usuari o pel client"
-
-#: ../clients/cli/common.c:712
-msgid "Carrier/link changed"
-msgstr "Ha canviat l'operador o l'enllaç"
-
-#: ../clients/cli/common.c:715
-msgid "The device's existing connection was assumed"
-msgstr "S'ha suposat la connexió existent del dispositiu"
-
-#: ../clients/cli/common.c:718
-msgid "The supplicant is now available"
-msgstr "Ara està disponible el suplicant"
-
-#: ../clients/cli/common.c:721
-msgid "The modem could not be found"
-msgstr "No s'ha pogut trobar el mòdem"
-
-#: ../clients/cli/common.c:724
-msgid "The Bluetooth connection failed or timed out"
-msgstr "La connexió Bluetooth ha fallat o ha excedit el temps"
-
-#: ../clients/cli/common.c:727
-msgid "GSM Modem's SIM card not inserted"
-msgstr "No està inserida la targeta SIM del mòdem GSM"
-
-#: ../clients/cli/common.c:730
-msgid "GSM Modem's SIM PIN required"
-msgstr "Cal el PIN de la SIM del mòdem GSM"
-
-#: ../clients/cli/common.c:733
-msgid "GSM Modem's SIM PUK required"
-msgstr "Cal el PUK de la SIM del mòdem GSM"
-
-#: ../clients/cli/common.c:736
-msgid "GSM Modem's SIM wrong"
-msgstr "La SIM del mòdem GSM és incorrecta"
-
-#: ../clients/cli/common.c:739
-msgid "InfiniBand device does not support connected mode"
-msgstr "El dispositiu InfiniBand no suporta el mode connectat"
-
-#: ../clients/cli/common.c:742
-msgid "A dependency of the connection failed"
-msgstr "Ha fallat una dependència de la connexió"
-
-#: ../clients/cli/common.c:745
-msgid "A problem with the RFC 2684 Ethernet over ADSL bridge"
-msgstr "Hi ha un problema amb l'Ethernet RFC 2684 sobre el pont ADSL"
-
-#: ../clients/cli/common.c:748
-msgid "ModemManager is unavailable"
-msgstr "El ModemManager no està disponible"
-
-#: ../clients/cli/common.c:751
-msgid "The Wi-Fi network could not be found"
-msgstr "No s'ha pogut trobar la xarxa Wi-Fi"
-
-#: ../clients/cli/common.c:754
-msgid "A secondary connection of the base connection failed"
-msgstr "Ha fallat una connexió secundària de la connexió de base"
-
-#: ../clients/cli/common.c:757
-msgid "DCB or FCoE setup failed"
-msgstr "Ha fallat la configuració del DCB o del FCoE"
-
-#: ../clients/cli/common.c:760
-msgid "teamd control failed"
-msgstr "ha fallat el control teamd"
-
-#: ../clients/cli/common.c:763
-msgid "Modem failed or no longer available"
-msgstr "Ha fallat el mòdem o ja no està disponible"
-
-#: ../clients/cli/common.c:766
-msgid "Modem now ready and available"
-msgstr "El mòdem està ara preparat i disponible"
-
-#: ../clients/cli/common.c:769
-msgid "SIM PIN was incorrect"
-msgstr "El PIN de la SIM era incorrecte"
-
-#: ../clients/cli/common.c:772
-msgid "New connection activation was enqueued"
-msgstr "L'activació de la connexió nova s'ha posat a la cua"
-
-#: ../clients/cli/common.c:775
-msgid "The device's parent changed"
-msgstr "El pare del dispositiu ha canviat"
-
-#: ../clients/cli/common.c:778
-msgid "The device parent's management changed"
-msgstr "La gestió del pare del dispositiu ha canviat"
-
-#. TRANSLATORS: Unknown reason for a device state change (NMDeviceStateReason)
-#: ../clients/cli/common.c:782 ../libnm-glib/nm-device.c:1860
-#: ../libnm/nm-device.c:1660
-msgid "Unknown"
-msgstr "Desconegut"
-
-#: ../clients/cli/common.c:824
-#, c-format
-msgid "invalid priority map '%s'"
-msgstr "mapa de prioritat «%s» no vàlid"
-
-#: ../clients/cli/common.c:831 ../clients/cli/common.c:837
-#, c-format
-msgid "priority '%s' is not valid (<0-%ld>)"
-msgstr "la prioritat «%s» no és valida (<0-%ld>)"
-
-#: ../clients/cli/common.c:911
-#, c-format
-msgid "cannot read team config from file '%s'"
-msgstr ""
-
-#: ../clients/cli/common.c:918
-#, c-format
-msgid "team config file '%s' contains non-valid utf-8"
-msgstr ""
-
-#: ../clients/cli/common.c:930
-#, fuzzy, c-format
-msgid "'%s' does not contain a valid team configuration"
-msgstr "«%s» no és una configuració vàlida d'equip o un nom de fitxer vàlid."
-
-#: ../clients/cli/common.c:933
-#, c-format
-msgid "team configuration must be a JSON object"
-msgstr ""
-
-#: ../clients/cli/common.c:986
-#, c-format
-msgid "cannot read pac-script from file '%s'"
-msgstr ""
-
-#: ../clients/cli/common.c:993
-#, fuzzy, c-format
-msgid "file '%s' contains non-valid utf-8"
-msgstr "l'índex «%s» no és vàlid"
-
-#: ../clients/cli/common.c:1006
-#, fuzzy, c-format
-msgid "'%s' does not contain a valid PAC Script"
-msgstr "«%s» no és una PSK vàlida"
-
-#: ../clients/cli/common.c:1009
-#, fuzzy, c-format
-msgid "Not a valid PAC Script"
-msgstr "no és una adreça MAC"
-
-#: ../clients/cli/common.c:1132
-#, c-format
-msgid "Error: openconnect failed: %s\n"
-msgstr "Error: openconnect ha fallat: %s\n"
-
-#: ../clients/cli/common.c:1139
-#, c-format
-msgid "Error: openconnect failed with status %d\n"
-msgstr "Error: openconnect ha fallat amb l'estat %d\n"
-
-#: ../clients/cli/common.c:1141
-#, c-format
-msgid "Error: openconnect failed with signal %d\n"
-msgstr "Error: openconnect ha fallat amb el senyal %d\n"
-
-#: ../clients/cli/common.c:1222
-#, c-format
-msgid ""
-"Warning: password for '%s' not given in 'passwd-file' and nmcli cannot ask "
-"without '--ask' option.\n"
-msgstr ""
-"Advertiment: no s'ha donat la contrasenya per a «%s» a «passwd-file» i el "
-"nmcli no la pot demanar sense l'opció «--ask».\n"
-
-#: ../clients/cli/common.c:1651
-#, c-format
-msgid "Error: Could not create NMClient object: %s."
-msgstr "Error: no s'ha pogut crear l'objecte NMClient: %s."
-
-#: ../clients/cli/common.c:1671
-msgid "Error: NetworkManager is not running."
-msgstr "Error: el NetworkManager no s'està executant"
-
-#: ../clients/cli/common.c:1768
-#, c-format
-msgid "Error: argument '%s' not understood. Try passing --help instead."
-msgstr ""
-
-#: ../clients/cli/common.c:1778
-#, fuzzy
-msgid "Error: missing argument. Try passing --help."
-msgstr "Error: falta l'argument per a l'opció «%s»."
-
-#: ../clients/cli/common.c:1831
-msgid "access denied"
-msgstr ""
-
-#. define some prompts for connection editor
-#: ../clients/cli/connections.c:62
-msgid "Setting name? "
-msgstr "Nom del paràmetre de configuració?"
-
-#: ../clients/cli/connections.c:63
-msgid "Property name? "
-msgstr "Nom de la propietat?"
-
-#: ../clients/cli/connections.c:64
-msgid "Enter connection type: "
-msgstr "Entreu el tipus de connexió: "
-
-#. define some other prompts
-#: ../clients/cli/connections.c:67
-#, fuzzy
-msgid "Connection type"
-msgstr "TIpus de connexió: "
-
-#: ../clients/cli/connections.c:68
-#, fuzzy
-msgid "Interface name [*]"
-msgstr "Nom d'interfície [*]: "
-
-#: ../clients/cli/connections.c:69
-#, fuzzy
-msgid "VPN type"
-msgstr "Tipus de VPN: "
-
-#: ../clients/cli/connections.c:70
-#, fuzzy
-msgid "Master"
-msgstr "Mestre: "
-
-#: ../clients/cli/connections.c:72 ../clients/tui/nmt-page-infiniband.c:88
-msgid "Transport mode"
-msgstr "Mode de transport"
-
-#: ../clients/cli/connections.c:77
-#, fuzzy
-msgid "Bluetooth type"
-msgstr "Tipus de bluetooth %s"
-
-#: ../clients/cli/connections.c:83
-#, fuzzy
-msgid "Bonding mode"
-msgstr "Mode de supervisió de vinculació %s"
-
-#: ../clients/cli/connections.c:85 ../clients/cli/connections.c:4320
-#, fuzzy
-msgid "Bonding monitoring mode"
-msgstr "Mode de supervisió de vinculació %s"
-
-#: ../clients/cli/connections.c:90
-#, fuzzy
-msgid "Protocol"
-msgstr "Protocol %s"
-
-#: ../clients/cli/connections.c:93
-msgid "Wi-Fi mode"
-msgstr "Mode Wi-Fi"
-
-#: ../clients/cli/connections.c:99
-msgid "ADSL encapsulation"
-msgstr "Encapsulament ADSL"
-
-#: ../clients/cli/connections.c:102
-#, fuzzy
-msgid "Tun mode"
-msgstr "Mode de túnel: "
-
-#: ../clients/cli/connections.c:107
-#, fuzzy
-msgid "IP Tunnel mode"
-msgstr "Mode de túnel: "
-
-#: ../clients/cli/connections.c:109
-#, fuzzy
-msgid "MACVLAN mode"
-msgstr "Mode MACVLAN: "
-
-#: ../clients/cli/connections.c:111
-#, fuzzy
-msgid "MACsec mode"
-msgstr "Mode MACVLAN: "
-
-#: ../clients/cli/connections.c:116
-msgid "Proxy method"
-msgstr ""
-
-#: ../clients/cli/connections.c:121
-#, fuzzy
-msgid "Connection (name, UUID, or path)"
-msgstr "Connexió (nom, UUID, o camí): "
-
-#: ../clients/cli/connections.c:122
-#, fuzzy
-msgid "VPN connection (name, UUID, or path)"
-msgstr "Connexió VPN (nom, UUID o camí): "
-
-#: ../clients/cli/connections.c:123
-#, fuzzy
-msgid "Connection(s) (name, UUID, or path)"
-msgstr "Connexió(connexions) (nom, UUID, o camí): "
-
-#: ../clients/cli/connections.c:124
-#, fuzzy
-msgid "Connection(s) (name, UUID, path or apath)"
-msgstr "Connexió(connexions) (nom, UUID, camí o apath): "
-
-#. 0
-#: ../clients/cli/connections.c:130 ../clients/cli/connections.c:225
-#: ../clients/cli/devices.c:56 ../clients/cli/devices.c:90
-#: ../clients/cli/devices.c:100 ../clients/cli/devices.c:112
-#: ../clients/cli/devices.c:122 ../clients/cli/devices.c:139
-#: ../clients/cli/devices.c:152 ../clients/cli/devices.c:178
-#: ../clients/cli/devices.c:193 ../clients/cli/devices.c:202
-#: ../clients/cli/devices.c:212 ../clients/cli/devices.c:222
-#: ../clients/cli/devices.c:263
-msgid "NAME"
-msgstr "NOM"
-
-#. 0
-#. 1
-#: ../clients/cli/connections.c:131 ../clients/cli/connections.c:226
-msgid "UUID"
-msgstr "UUID"
-
-#. 1
-#. 0
-#. 1
-#. 2
-#: ../clients/cli/connections.c:132 ../clients/cli/connections.c:247
-#: ../clients/cli/devices.c:42 ../clients/cli/devices.c:58
-#: ../clients/cli/devices.c:181
-msgid "TYPE"
-msgstr "TIPUS"
-
-#. 2
-#: ../clients/cli/connections.c:133
-msgid "TIMESTAMP"
-msgstr "MARCA-HORÀRIA"
-
-#. 3
-#: ../clients/cli/connections.c:134
-msgid "TIMESTAMP-REAL"
-msgstr "MARCA-HORÀRIA-REAL"
-
-#. 4
-#. 16
-#: ../clients/cli/connections.c:135 ../clients/cli/devices.c:73
-msgid "AUTOCONNECT"
-msgstr "CONNEXIÓ-AUTOMÀTICA"
-
-#. 5
-#: ../clients/cli/connections.c:136
-msgid "AUTOCONNECT-PRIORITY"
-msgstr "PRIORITAT-AUTOCONNEXIÓ"
-
-#. 6
-#: ../clients/cli/connections.c:137
-msgid "READONLY"
-msgstr "NOMÉS-LECTURA"
-
-#. 7
-#. 8
-#. 2
-#. 15
-#. 5
-#: ../clients/cli/connections.c:138 ../clients/cli/connections.c:233
-#: ../clients/cli/devices.c:44 ../clients/cli/devices.c:168
-#: ../clients/cli/devices.c:184
-msgid "DBUS-PATH"
-msgstr "CAMÍ-DBUS"
-
-#. 8
-#. 13
-#. 4
-#: ../clients/cli/connections.c:139 ../clients/cli/devices.c:166
-#: ../clients/cli/devices.c:183
-msgid "ACTIVE"
-msgstr "ACTIU"
-
-#. 9
-#. 0
-#. 12
-#. 3
-#. 0
-#: ../clients/cli/connections.c:140 ../clients/cli/devices.c:41
-#: ../clients/cli/devices.c:57 ../clients/cli/devices.c:165
-#: ../clients/cli/devices.c:182 ../clients/cli/devices.c:264
-msgid "DEVICE"
-msgstr "DISPOSITIU"
-
-#. 10
-#. 3
-#. 1
-#. 10
-#. 1
-#: ../clients/cli/connections.c:141 ../clients/cli/connections.c:228
-#: ../clients/cli/devices.c:43 ../clients/cli/devices.c:67
-#: ../clients/cli/general.c:39
-msgid "STATE"
-msgstr "ESTAT"
-
-#. 11
-#: ../clients/cli/connections.c:142
-msgid "ACTIVE-PATH"
-msgstr "CAMÍ-ACTIU"
-
-#. 12
-#: ../clients/cli/connections.c:143
-#, fuzzy
-msgid "SLAVE"
-msgstr "ESCLAVES"
-
-#. 2
-#: ../clients/cli/connections.c:227
-msgid "DEVICES"
-msgstr "DISPOSITIUS"
-
-#. 4
-#: ../clients/cli/connections.c:229
-msgid "DEFAULT"
-msgstr "PREDETERMINAT"
-
-#. 5
-#: ../clients/cli/connections.c:230
-msgid "DEFAULT6"
-msgstr "PREDETERMINAT6"
-
-#. 6
-#: ../clients/cli/connections.c:231
-msgid "SPEC-OBJECT"
-msgstr "OBJECTE-SPEC"
-
-#. 7
-#. 4
-#: ../clients/cli/connections.c:232 ../clients/cli/connections.c:270
-#: ../clients/cli/general.c:1169 ../clients/tui/nm-editor-utils.c:241
-#: ../clients/tui/nmt-connect-connection-list.c:406
-msgid "VPN"
-msgstr "VPN"
-
-#. 9
-#. 5
-#. 22
-#: ../clients/cli/connections.c:234 ../clients/cli/devices.c:47
-#: ../clients/cli/devices.c:79
-msgid "CON-PATH"
-msgstr "CAMÍ-CONNEXIÓ"
-
-#. 10
-#: ../clients/cli/connections.c:235
-msgid "ZONE"
-msgstr "ZONA"
-
-#. 11
-#: ../clients/cli/connections.c:236
-msgid "MASTER-PATH"
-msgstr "CAMÍ-MESTRE"
-
-#. 1
-#: ../clients/cli/connections.c:248
-msgid "USERNAME"
-msgstr "NOM D'USUARI"
-
-#. 3
-#: ../clients/cli/connections.c:250
-msgid "BANNER"
-msgstr "RÈTOL"
-
-#. 4
-#: ../clients/cli/connections.c:251
-msgid "VPN-STATE"
-msgstr "ESTAT-VPN"
-
-#. 5
-#: ../clients/cli/connections.c:252
-msgid "CFG"
-msgstr "CFG"
-
-#: ../clients/cli/connections.c:265 ../clients/cli/devices.c:237
-msgid "GENERAL"
-msgstr "GENERAL"
-
-#. 0
-#. 6
-#: ../clients/cli/connections.c:266 ../clients/cli/devices.c:244
-msgid "IP4"
-msgstr "IP4"
-
-#. 1
-#. 7
-#: ../clients/cli/connections.c:267 ../clients/cli/devices.c:245
-msgid "DHCP4"
-msgstr "DHCP4"
-
-#. 2
-#. 8
-#: ../clients/cli/connections.c:268 ../clients/cli/devices.c:246
-msgid "IP6"
-msgstr "IP6"
-
-#. 3
-#. 9
-#: ../clients/cli/connections.c:269 ../clients/cli/devices.c:247
-msgid "DHCP6"
-msgstr "DHCP6"
-
-#: ../clients/cli/connections.c:301
-#, fuzzy, c-format
-msgid ""
-"Usage: nmcli connection { COMMAND | help }\n"
-"\n"
-"COMMAND := { show | up | down | add | modify | clone | edit | delete | "
-"monitor | reload | load | import | export }\n"
-"\n"
-"  show [--active] [--order <order spec>]\n"
-"  show [--active] [id | uuid | path | apath] <ID> ...\n"
-"\n"
-"  up [[id | uuid | path] <ID>] [ifname <ifname>] [ap <BSSID>] [passwd-file "
-"<file with passwords>]\n"
-"\n"
-"  down [id | uuid | path | apath] <ID> ...\n"
-"\n"
-"  add COMMON_OPTIONS TYPE_SPECIFIC_OPTIONS SLAVE_OPTIONS IP_OPTIONS [-- "
-"([+|-]<setting>.<property> <value>)+]\n"
-"\n"
-"  modify [--temporary] [id | uuid | path] <ID> ([+|-]<setting>.<property> "
-"<value>)+\n"
-"\n"
-"  clone [--temporary] [id | uuid | path ] <ID> <new name>\n"
-"\n"
-"  edit [id | uuid | path] <ID>\n"
-"  edit [type <new_con_type>] [con-name <new_con_name>]\n"
-"\n"
-"  delete [id | uuid | path] <ID>\n"
-"\n"
-"  monitor [id | uuid | path] <ID> ...\n"
-"\n"
-"  reload\n"
-"\n"
-"  load <filename> [ <filename>... ]\n"
-"\n"
-"  import [--temporary] type <type> file <file to import>\n"
-"\n"
-"  export [id | uuid | path] <ID> [<output file>]\n"
-"\n"
-msgstr ""
-"Utilització: nmcli connection { ORDRE | help }\n"
-"\n"
-"ORDRE := { show | up | down | add | modify | edit | delete | reload | "
-"load }\n"
-"\n"
-"  show [--active] [--order <especificació d'ordre>]\n"
-"  show [--active] [--show-secrets] [id | uuid | path | apath] <ID> ...\n"
-"\n"
-"  up [[id | uuid | path] <ID>] [ifname <ifname>] [ap <BSSID>] [password-file "
-"<fitxer amb contrasenyes>]\n"
-"\n"
-"  down [id | uuid | path | apath] <ID> ...\n"
-"\n"
-"  add OPCIONS_COMUNS OPCIONS_ESPECÍFIQUES_TIPUS OPCIONS_ESCLAVES OPCIONS_IP "
-"[-- ([+|-]<paràmetre>.<propietat> <valor>)+]\n"
-"\n"
-"  modify [--temporary] [id | uuid | path] <ID> ([+|-]<parametre>.<propietat> "
-"<valor>)+\n"
-"\n"
-"  clone [--temporary] [id | uuid | path ] <ID> <nom nou>\n"
-"\n"
-"  edit [id | uuid | path] <ID>\n"
-"  edit [type <tipus_connexió_nova>] [con-name <nom_connexió_nova>]\n"
-"\n"
-"  delete [id | uuid | path] <ID>\n"
-"\n"
-"  reload\n"
-"\n"
-"  load <fitxer> [ <fitxer>... ]\n"
-"\n"
-"  import [--temporary] type <tipus> file <fitxer a importar>\n"
-"\n"
-"  export [id | uuid | path] <ID> [<fitxer de sortida>]\n"
-
-#: ../clients/cli/connections.c:323
-#, c-format
-msgid ""
-"Usage: nmcli connection show { ARGUMENTS | help }\n"
-"\n"
-"ARGUMENTS := [--active] [--order <order spec>]\n"
-"\n"
-"List in-memory and on-disk connection profiles, some of which may also be\n"
-"active if a device is using that connection profile. Without a parameter, "
-"all\n"
-"profiles are listed. When --active option is specified, only the active\n"
-"profiles are shown. --order allows custom connection ordering (see manual "
-"page).\n"
-"\n"
-"ARGUMENTS := [--active] [id | uuid | path | apath] <ID> ...\n"
-"\n"
-"Show details for specified connections. By default, both static "
-"configuration\n"
-"and active connection data are displayed. It is possible to filter the "
-"output\n"
-"using global '--fields' option. Refer to the manual page for more "
-"information.\n"
-"When --active option is specified, only the active profiles are taken into\n"
-"account. Use global --show-secrets option to reveal associated secrets as "
-"well.\n"
-msgstr ""
-"Ús: nmcli connection show { ARGUMENTS | help }\n"
-"\n"
-"ARGUMENTS := [--active] [--order <especificació d'ordre>]\n"
-"\n"
-"Fes una llista dels perfils de connexió en la memòria i en el disc, alguns "
-"dels\n"
-"quals poden estar actius si un dispositiu està usant aquest perfil de "
-"connexió. Si no \n"
-"es dóna cap paràmetre es llisten tots els perfils. Quan s'especifica --"
-"active únicament es\n"
-"mostren els perfils actius. --order permet l'ordenació personalitzada dels "
-"perfils (vegeu\n"
-"la pàgina del manual).\n"
-"\n"
-"ARGUMENTS := [--active] [id | uuid | path | apath] <ID> ...\n"
-"\n"
-"Mostra els detalls per a les connexions especificades. Per defecte es "
-"mostren tant\n"
-"les dades de les connexions de configuració estàtica i les actives. Es pot "
-"filtrar la sortida\n"
-"mitjançant l'opció global «--fields». Consulteu la pàgina del manual per a "
-"més  informació.\n"
-"Quan s'especifica l'opció --active, únicament es prenen en consideració els "
-"perfils actius.\n"
-"Utilitzeu també l'opció global --show-secrets per a revelar els secrets "
-"associats.\n"
-
-#: ../clients/cli/connections.c:344
-#, c-format
-msgid ""
-"Usage: nmcli connection up { ARGUMENTS | help }\n"
-"\n"
-"ARGUMENTS := [id | uuid | path] <ID> [ifname <ifname>] [ap <BSSID>] [nsp "
-"<name>] [passwd-file <file with passwords>]\n"
-"\n"
-"Activate a connection on a device. The profile to activate is identified by "
-"its\n"
-"name, UUID or D-Bus path.\n"
-"\n"
-"ARGUMENTS := ifname <ifname> [ap <BSSID>] [nsp <name>] [passwd-file <file "
-"with passwords>]\n"
-"\n"
-"Activate a device with a connection. The connection profile is selected\n"
-"automatically by NetworkManager.\n"
-"\n"
-"ifname      - specifies the device to active the connection on\n"
-"ap          - specifies AP to connect to (only valid for Wi-Fi)\n"
-"nsp         - specifies NSP to connect to (only valid for WiMAX)\n"
-"passwd-file - file with password(s) required to activate the connection\n"
-"\n"
-msgstr ""
-"Utilització: nmcli connection up { ARGUMENTS | help }\n"
-"\n"
-"ARGUMENTS := [id | uuid | path] <ID> [ifname <ifname>] [ap <BSSID>] [nsp "
-"<nom>] [passwd-file <fitxer amb contrasenyes>]\n"
-"\n"
-"Activa una connexió a un dispositiu. S'identifica el perfil a activar pel "
-"seu \n"
-"nom, UUID o camí D-Bus.\n"
-"\n"
-"ARGUMENTS := ifname <ifname> [ap <BSSID>] [nsp <nom>] [passwd-file <fitxer "
-"amb contrasenyes>]\n"
-"\n"
-"Activa un dispositiu amb una connexió. El NetworkManager selecciona\n"
-"automàticament el perfil de la connexió.\n"
-"\n"
-"ifname      - especifica el dispositiu on activar la connexió\n"
-"ap          - especifica el punt d'accés on connectar (sols és vàlid per a "
-"Wi-Fi)\n"
-"nsp         - especifica el NSP on connectar (sols és vàlid per a WiMAX)\n"
-"passwd-file - fitxer amb contrasenya(es) requerida per activar la connexió\n"
-"\n"
-
-#: ../clients/cli/connections.c:365
-#, c-format
-msgid ""
-"Usage: nmcli connection down { ARGUMENTS | help }\n"
-"\n"
-"ARGUMENTS := [id | uuid | path | apath] <ID> ...\n"
-"\n"
-"Deactivate a connection from a device (without preventing the device from\n"
-"further auto-activation). The profile to deactivate is identified by its "
-"name,\n"
-"UUID or D-Bus path.\n"
-"\n"
-msgstr ""
-"Utilització: nmcli connection down { ARGUMENTS | help }\n"
-"\n"
-"ARGUMENTS := [id | uuid | path | apath] <ID> ...\n"
-"\n"
-"Desactiva una connexió d'un dispositiu (sense evitar que el dispositiu \n"
-"s'auto-activi posteriorment). S'identifica el perfil a desactivar pel\n"
-"seu nom, UUID o camí del D-Bus.\n"
-"\n"
-
-#: ../clients/cli/connections.c:377
-#, c-format
-msgid ""
-"Usage: nmcli connection add { ARGUMENTS | help }\n"
-"\n"
-"ARGUMENTS := COMMON_OPTIONS TYPE_SPECIFIC_OPTIONS SLAVE_OPTIONS IP_OPTIONS "
-"[-- ([+|-]<setting>.<property> <value>)+]\n"
-"\n"
-"  COMMON_OPTIONS:\n"
-"                  type <type>\n"
-"                  ifname <interface name> | \"*\"\n"
-"                  [con-name <connection name>]\n"
-"                  [autoconnect yes|no]\n"
-"                  [save yes|no]\n"
-"                  [master <master (ifname, or connection UUID or name)>]\n"
-"                  [slave-type <master connection type>]\n"
-"\n"
-"  TYPE_SPECIFIC_OPTIONS:\n"
-"    ethernet:     [mac <MAC address>]\n"
-"                  [cloned-mac <cloned MAC address>]\n"
-"                  [mtu <MTU>]\n"
-"\n"
-"    wifi:         ssid <SSID>\n"
-"                  [mac <MAC address>]\n"
-"                  [cloned-mac <cloned MAC address>]\n"
-"                  [mtu <MTU>]\n"
-"                  [mode infrastructure|ap|adhoc]\n"
-"\n"
-"    wimax:        [mac <MAC address>]\n"
-"                  [nsp <NSP>]\n"
-"\n"
-"    pppoe:        username <PPPoE username>\n"
-"                  [password <PPPoE password>]\n"
-"                  [service <PPPoE service name>]\n"
-"                  [mtu <MTU>]\n"
-"                  [mac <MAC address>]\n"
-"\n"
-"    gsm:          apn <APN>\n"
-"                  [user <username>]\n"
-"                  [password <password>]\n"
-"\n"
-"    cdma:         [user <username>]\n"
-"                  [password <password>]\n"
-"\n"
-"    infiniband:   [mac <MAC address>]\n"
-"                  [mtu <MTU>]\n"
-"                  [transport-mode datagram | connected]\n"
-"                  [parent <ifname>]\n"
-"                  [p-key <IPoIB P_Key>]\n"
-"\n"
-"    bluetooth:    [addr <bluetooth address>]\n"
-"                  [bt-type panu|dun-gsm|dun-cdma]\n"
-"\n"
-"    vlan:         dev <parent device (connection UUID, ifname, or MAC)>\n"
-"                  id <VLAN ID>\n"
-"                  [flags <VLAN flags>]\n"
-"                  [ingress <ingress priority mapping>]\n"
-"                  [egress <egress priority mapping>]\n"
-"                  [mtu <MTU>]\n"
-"\n"
-"    bond:         [mode balance-rr (0) | active-backup (1) | balance-xor (2) "
-"| broadcast (3) |\n"
-"                        802.3ad    (4) | balance-tlb   (5) | balance-alb "
-"(6)]\n"
-"                  [primary <ifname>]\n"
-"                  [miimon <num>]\n"
-"                  [downdelay <num>]\n"
-"                  [updelay <num>]\n"
-"                  [arp-interval <num>]\n"
-"                  [arp-ip-target <num>]\n"
-"                  [lacp-rate slow (0) | fast (1)]\n"
-"\n"
-"    bond-slave:   master <master (ifname, or connection UUID or name)>\n"
-"\n"
-"    team:         [config <file>|<raw JSON data>]\n"
-"\n"
-"    team-slave:   master <master (ifname, or connection UUID or name)>\n"
-"                  [config <file>|<raw JSON data>]\n"
-"\n"
-"    bridge:       [stp yes|no]\n"
-"                  [priority <num>]\n"
-"                  [forward-delay <2-30>]\n"
-"                  [hello-time <1-10>]\n"
-"                  [max-age <6-40>]\n"
-"                  [ageing-time <0-1000000>]\n"
-"                  [multicast-snooping yes|no]\n"
-"                  [mac <MAC address>]\n"
-"\n"
-"    bridge-slave: master <master (ifname, or connection UUID or name)>\n"
-"                  [priority <0-63>]\n"
-"                  [path-cost <1-65535>]\n"
-"                  [hairpin yes|no]\n"
-"\n"
-"    vpn:          vpn-type vpnc|openvpn|pptp|openconnect|openswan|libreswan|"
-"ssh|l2tp|iodine|...\n"
-"                  [user <username>]\n"
-"\n"
-"    olpc-mesh:    ssid <SSID>\n"
-"                  [channel <1-13>]\n"
-"                  [dhcp-anycast <MAC address>]\n"
-"\n"
-"    adsl:         username <username>\n"
-"                  protocol pppoa|pppoe|ipoatm\n"
-"                  [password <password>]\n"
-"                  [encapsulation vcmux|llc]\n"
-"\n"
-"    tun:          mode tun|tap\n"
-"                  [owner <UID>]\n"
-"                  [group <GID>]\n"
-"                  [pi yes|no]\n"
-"                  [vnet-hdr yes|no]\n"
-"                  [multi-queue yes|no]\n"
-"\n"
-"    ip-tunnel:    mode ipip|gre|sit|isatap|vti|ip6ip6|ipip6|ip6gre|vti6\n"
-"                  remote <remote endpoint IP>\n"
-"                  [local <local endpoint IP>]\n"
-"                  [dev <parent device (ifname or connection UUID)>]\n"
-"\n"
-"    macsec:       dev <parent device (connection UUID, ifname, or MAC)>\n"
-"                  mode <psk|eap>\n"
-"                  [cak <key> ckn <key>]\n"
-"                  [encrypt yes|no]\n"
-"                  [port 1-65534]\n"
-"\n"
-"\n"
-"    macvlan:      dev <parent device (connection UUID, ifname, or MAC)>\n"
-"                  mode vepa|bridge|private|passthru|source\n"
-"                  [tap yes|no]\n"
-"\n"
-"    vxlan:        id <VXLAN ID>\n"
-"                  remote <IP of multicast group or remote address>\n"
-"                  [local <source IP>]\n"
-"                  [dev <parent device (ifname or connection UUID)>]\n"
-"                  [source-port-min <0-65535>]\n"
-"                  [source-port-max <0-65535>]\n"
-"                  [destination-port <0-65535>]\n"
-"\n"
-"    dummy:         \n"
-"\n"
-"  SLAVE_OPTIONS:\n"
-"    bridge:       [priority <0-63>]\n"
-"                  [path-cost <1-65535>]\n"
-"                  [hairpin yes|no]\n"
-"\n"
-"    team:         [config <file>|<raw JSON data>]\n"
-"\n"
-"  IP_OPTIONS:\n"
-"                  [ip4 <IPv4 address>] [gw4 <IPv4 gateway>]\n"
-"                  [ip6 <IPv6 address>] [gw6 <IPv6 gateway>]\n"
-"\n"
-msgstr ""
-
-#: ../clients/cli/connections.c:495
-#, c-format
-msgid ""
-"Usage: nmcli connection modify { ARGUMENTS | help }\n"
-"\n"
-"ARGUMENTS := [id | uuid | path] <ID> ([+|-]<setting>.<property> <value>)+\n"
-"\n"
-"Modify one or more properties of the connection profile.\n"
-"The profile is identified by its name, UUID or D-Bus path. For multi-valued\n"
-"properties you can use optional '+' or '-' prefix to the property name.\n"
-"The '+' sign allows appending items instead of overwriting the whole value.\n"
-"The '-' sign allows removing selected items instead of the whole value.\n"
-"\n"
-"Examples:\n"
-"nmcli con mod home-wifi wifi.ssid rakosnicek\n"
-"nmcli con mod em1-1 ipv4.method manual ipv4.addr \"192.168.1.2/24, "
-"10.10.1.5/8\"\n"
-"nmcli con mod em1-1 +ipv4.dns 8.8.4.4\n"
-"nmcli con mod em1-1 -ipv4.dns 1\n"
-"nmcli con mod em1-1 -ipv6.addr \"abbe::cafe/56\"\n"
-"nmcli con mod bond0 +bond.options mii=500\n"
-"nmcli con mod bond0 -bond.options downdelay\n"
-"\n"
-msgstr ""
-"Utilització: nmcli connection modify { ARGUMENTS | help }\n"
-"\n"
-"ARGUMENTS := [id | uuid | path] <ID> ([+|-]<paràmetre>.<propietat> "
-"<valor>)+\n"
-"\n"
-"Modifica una o més propietats del perfil de la connexió.\n"
-"S'identifica el perfil pel seu nom, UUID o camí D-Bus. Per a propietats amb\n"
-"múltiples valores podeu usar un prefix opcional «+» o «-» al nom de la \n"
-"propietat. El signe «+» permet annexar elements en comptes de sobreescriure\n"
-"tot el valor. El signe «-» permet eliminar elements seleccionats en comptes\n"
-"del valor sencer.\n"
-"\n"
-"Exemples:\n"
-"nmcli con mod home-wifi wifi.ssid rakosnicek\n"
-"nmcli con mod em1-1 ipv4.method manual ipv4.addr \"192.168.1.2/24, "
-"10.10.1.5/8\"\n"
-"nmcli con mod em1-1 +ipv4.dns 8.8.4.4\n"
-"nmcli con mod em1-1 -ipv4.dns 1\n"
-"nmcli con mod em1-1 -ipv6.addr \"abbe::cafe/56\"\n"
-"nmcli con mod bond0 +bond.options mii=500\n"
-"nmcli con mod bond0 -bond.options downdelay\n"
-"\n"
-
-#: ../clients/cli/connections.c:518
-#, c-format
-msgid ""
-"Usage: nmcli connection clone { ARGUMENTS | help }\n"
-"\n"
-"ARGUMENTS := [--temporary] [id | uuid | path] <ID> <new name>\n"
-"\n"
-"Clone an existing connection profile. The newly created connection will be\n"
-"the exact copy of the <ID>, except the uuid property (will be generated) "
-"and\n"
-"id (provided as <new name> argument).\n"
-"\n"
-msgstr ""
-"Utilització: nmcli connection clone { ARGUMENTS | help }\n"
-"\n"
-"ARGUMENTS := [--temporary] [id | uuid | path] <ID> <nom nou>\n"
-"\n"
-"Clona un perfile de connexió existent. La nova connexió creada serà la "
-"còpia\n"
-"exacta de la <ID>, excepte la propietat uuid (es generarà) i id (proveït "
-"com\n"
-"a argument <nom nou>).\n"
-"\n"
-
-#: ../clients/cli/connections.c:530
-#, c-format
-msgid ""
-"Usage: nmcli connection edit { ARGUMENTS | help }\n"
-"\n"
-"ARGUMENTS := [id | uuid | path] <ID>\n"
-"\n"
-"Edit an existing connection profile in an interactive editor.\n"
-"The profile is identified by its name, UUID or D-Bus path\n"
-"\n"
-"ARGUMENTS := [type <new connection type>] [con-name <new connection name>]\n"
-"\n"
-"Add a new connection profile in an interactive editor.\n"
-"\n"
-msgstr ""
-"Utilització: nmcli connection edit { ARGUMENTS | help }\n"
-"\n"
-"ARGUMENTS := [id | uuid | path] <ID>\n"
-"\n"
-"Edita un perfil de connexió existent a un editor interactiu.\n"
-"S'identifica el perfil pel seu nom, UUID o camí D-Bus.\n"
-"\n"
-"ARGUMENTS := [type <nou tipus de connexió>] [con-name <nou nom de "
-"connexió>]\n"
-"\n"
-"Afegeix un perfil nou de connexió a un editor interactiu.\n"
-"\n"
-
-#: ../clients/cli/connections.c:545
-#, c-format
-msgid ""
-"Usage: nmcli connection delete { ARGUMENTS | help }\n"
-"\n"
-"ARGUMENTS := [id | uuid | path] <ID>\n"
-"\n"
-"Delete a connection profile.\n"
-"The profile is identified by its name, UUID or D-Bus path.\n"
-"\n"
-msgstr ""
-"Utilització: nmcli connection delete { ARGUMENTS | help }\n"
-"\n"
-"ARGUMENTS := [id | uuid | path] <ID>\n"
-"\n"
-"Esborra un perfil de connexió.\n"
-"S'identifica el perfil pel seu nom, UUID o camí D-Bus.\n"
-"\n"
-
-#: ../clients/cli/connections.c:556
-#, c-format
-msgid ""
-"Usage: nmcli connection monitor { ARGUMENTS | help }\n"
-"\n"
-"ARGUMENTS := [id | uuid | path] <ID> ...\n"
-"\n"
-"Monitor connection profile activity.\n"
-"This command prints a line whenever the specified connection changes.\n"
-"Monitors all connection profiles in case none is specified.\n"
-"\n"
-msgstr ""
-"Ús: nmcli connection monitor { ARGUMENTS | help }\n"
-"\n"
-"ARGUMENTS := [id | uuid | path] <ID>\n"
-"\n"
-"Monitora activament el perfil de connexió.\n"
-"Amb aquesta ordre s'imprimeix una línia cada vegada que la connexió "
-"especificada canvia.\n"
-"Monitora tots els perfils de connexió en cas que no se n'especifiqui cap.\n"
-"\n"
-
-#: ../clients/cli/connections.c:568
-#, c-format
-msgid ""
-"Usage: nmcli connection reload { help }\n"
-"\n"
-"Reload all connection files from disk.\n"
-"\n"
-msgstr ""
-"Utilització: nmcli connection reload { help }\n"
-"\n"
-"Torna a carregar tots els fitxers de connexió des del disc.\n"
-"\n"
-
-#: ../clients/cli/connections.c:576
-#, c-format
-msgid ""
-"Usage: nmcli connection load { ARGUMENTS | help }\n"
-"\n"
-"ARGUMENTS := <filename> [<filename>...]\n"
-"\n"
-"Load/reload one or more connection files from disk. Use this after manually\n"
-"editing a connection file to ensure that NetworkManager is aware of its "
-"latest\n"
-"state.\n"
-"\n"
-msgstr ""
-"Utilització: nmcli connection load { ARGUMENTS | help }\n"
-"\n"
-"ARGUMENTS := <fitxer> [<fitxer>...]\n"
-"\n"
-"Carrega/recarrega un o més fitxers de connexió des del disc. Useu això "
-"després \n"
-"d'editar un fitxer de connexió per assegurar que el NetworkManager té en "
-"compte\n"
-"el seu últim estat.\n"
-"\n"
-
-#: ../clients/cli/connections.c:588
-#, c-format
-msgid ""
-"Usage: nmcli connection import { ARGUMENTS | help }\n"
-"\n"
-"ARGUMENTS := [--temporary] type <type> file <file to import>\n"
-"\n"
-"Import an external/foreign configuration as a NetworkManager connection "
-"profile.\n"
-"The type of the input file is specified by type option.\n"
-"Only VPN configurations are supported at the moment. The configuration\n"
-"is imported by NetworkManager VPN plugins.\n"
-"\n"
-msgstr ""
-
-#: ../clients/cli/connections.c:601
-#, c-format
-msgid ""
-"Usage: nmcli connection export { ARGUMENTS | help }\n"
-"\n"
-"ARGUMENTS := [id | uuid | path] <ID> [<output file>]\n"
-"\n"
-"Export a connection. Only VPN connections are supported at the moment.\n"
-"The data are directed to standard output or to a file if a name is given.\n"
-"\n"
-msgstr ""
-"Ús: nmcli connection export { ARGUMENTS | help }\n"
-"\n"
-"ARGUMENTS := [id | uuid | path] <ID> [<fitxer de sortida>]\n"
-"\n"
-"Exporta una connexió. En aquest moment només s'admeten les connexions VPN.\n"
-"Les dades es dirigeixen a la sortida estàndard o a un fitxer si es "
-"proporciona un nom.\n"
-
-#: ../clients/cli/connections.c:643
-msgid "activating"
-msgstr "s'està activant"
-
-#: ../clients/cli/connections.c:645
-msgid "activated"
-msgstr "activada"
-
-#: ../clients/cli/connections.c:649
-msgid "deactivated"
-msgstr "desactivada"
-
-#: ../clients/cli/connections.c:661
-msgid "VPN connecting (prepare)"
-msgstr "S'està connectant a la VPN (preparació)"
-
-#: ../clients/cli/connections.c:663
-msgid "VPN connecting (need authentication)"
-msgstr "S'està connectant a la VPN (cal autenticació)"
-
-#: ../clients/cli/connections.c:665
-msgid "VPN connecting"
-msgstr "S'està connectant a la VPN"
-
-#: ../clients/cli/connections.c:667
-msgid "VPN connecting (getting IP configuration)"
-msgstr "S'està connectant a la VPN (obtenció de la configuració d'IP)"
-
-#: ../clients/cli/connections.c:669
-msgid "VPN connected"
-msgstr "S'ha connectat a la VPN"
-
-#: ../clients/cli/connections.c:671
-msgid "VPN connection failed"
-msgstr "No s'ha pogut connectar a la VPN"
-
-#: ../clients/cli/connections.c:673
-msgid "VPN disconnected"
-msgstr "S'ha desconnectat la VPN"
-
-#: ../clients/cli/connections.c:743
-#, c-format
-msgid "Error updating secrets for %s: %s\n"
-msgstr ""
-"S'ha produït un error quan s'estaven actualitzant els secrets per a %s: %s\n"
-
-#: ../clients/cli/connections.c:763
-msgid "Connection profile details"
-msgstr "Detalls del perfil de la connexió"
-
-#: ../clients/cli/connections.c:775 ../clients/cli/connections.c:1202
-#, c-format
-msgid "Error: 'connection show': %s"
-msgstr "Error: «connection show»: %s"
-
-#: ../clients/cli/connections.c:962 ../clients/cli/settings.c:5289
-msgid "never"
-msgstr "mai"
-
-#: ../clients/cli/connections.c:1190
-msgid "Activate connection details"
-msgstr "Detalls de l'activació de la connexió"
-
-#: ../clients/cli/connections.c:1426
-#, c-format
-msgid "invalid field '%s'; allowed fields: %s and %s, or %s,%s"
-msgstr "camp no vàlid «%s»; camps permesos: %s i %s, o %s,%s"
-
-#: ../clients/cli/connections.c:1441 ../clients/cli/connections.c:1449
-#, c-format
-msgid "'%s' has to be alone"
-msgstr "«%s» ha d'estar sol"
-
-#: ../clients/cli/connections.c:1649
-#, c-format
-msgid "incorrect string '%s' of '--order' option"
-msgstr "cadena de caràcters «%s» incorrecta de l'opció «--order»"
-
-#: ../clients/cli/connections.c:1675
-#, c-format
-msgid "incorrect item '%s' in '--order' option"
-msgstr "element «%s» incorrecte de l'opció «--order»"
-
-#: ../clients/cli/connections.c:1705
-#, fuzzy
-msgid "No connection specified"
-msgstr "Error: no s'ha especificat cap connexió."
-
-#: ../clients/cli/connections.c:1720
-#, fuzzy, c-format
-msgid "%s argument is missing"
-msgstr "Error: falta l'argument %s."
-
-#: ../clients/cli/connections.c:1730
-#, fuzzy, c-format
-msgid "unknown connection '%s'"
-msgstr "Error: connexió desconeguda %s\n"
-
-#: ../clients/cli/connections.c:1763
-msgid "'--order' argument is missing"
-msgstr "Falta l'argument «--order»"
-
-#. Add headers
-#: ../clients/cli/connections.c:1801
-msgid "NetworkManager active profiles"
-msgstr "Perfils actius del NetworkManager"
-
-#: ../clients/cli/connections.c:1802
-msgid "NetworkManager connection profiles"
-msgstr "Perfils de connexió del NetworkManager"
-
-#: ../clients/cli/connections.c:1872 ../clients/cli/connections.c:2617
-#: ../clients/cli/connections.c:2629 ../clients/cli/connections.c:2641
-#: ../clients/cli/connections.c:2817 ../clients/cli/connections.c:8656
-#: ../clients/cli/connections.c:8673 ../clients/cli/devices.c:2652
-#: ../clients/cli/devices.c:2662 ../clients/cli/devices.c:2898
-#: ../clients/cli/devices.c:2908 ../clients/cli/devices.c:2926
-#: ../clients/cli/devices.c:2935 ../clients/cli/devices.c:2956
-#: ../clients/cli/devices.c:2967 ../clients/cli/devices.c:2985
-#: ../clients/cli/devices.c:3363 ../clients/cli/devices.c:3373
-#: ../clients/cli/devices.c:3381 ../clients/cli/devices.c:3393
-#: ../clients/cli/devices.c:3408 ../clients/cli/devices.c:3416
-#: ../clients/cli/devices.c:3590 ../clients/cli/devices.c:3601
-#: ../clients/cli/devices.c:3771
-#, c-format
-msgid "Error: %s argument is missing."
-msgstr "Error: falta l'argument %s."
-
-#: ../clients/cli/connections.c:1891
-#, c-format
-msgid "Error: %s - no such connection profile."
-msgstr "Error: %s - no existeix aquest perfil de connexió."
-
-#: ../clients/cli/connections.c:1955 ../clients/cli/connections.c:2604
-#: ../clients/cli/connections.c:2668 ../clients/cli/connections.c:8148
-#: ../clients/cli/connections.c:8259 ../clients/cli/connections.c:8787
-#: ../clients/cli/devices.c:1554 ../clients/cli/devices.c:1841
-#: ../clients/cli/devices.c:2010 ../clients/cli/devices.c:2118
-#: ../clients/cli/devices.c:2307 ../clients/cli/devices.c:3553
-#: ../clients/cli/devices.c:3777 ../clients/cli/general.c:603
-#: ../clients/cli/general.c:868
-#, c-format
-msgid "Error: %s."
-msgstr "Error: %s."
-
-#: ../clients/cli/connections.c:2053
-#, c-format
-msgid "no active connection on device '%s'"
-msgstr "no hi ha cap connexió activa al dispositiu «%s»"
-
-#: ../clients/cli/connections.c:2061
-msgid "no active connection or device"
-msgstr "connexió o dispositiu no actiu"
-
-#: ../clients/cli/connections.c:2081
-#, fuzzy, c-format
-msgid "device '%s' not compatible with connection '%s':"
-msgstr "el dispositiu «%s» no és compatible amb la connexió «%s»"
-
-#: ../clients/cli/connections.c:2117
-#, c-format
-msgid "device '%s' not compatible with connection '%s'"
-msgstr "el dispositiu «%s» no és compatible amb la connexió «%s»"
-
-#: ../clients/cli/connections.c:2120
-#, c-format
-msgid "no device found for connection '%s'"
-msgstr "no s'ha trobat cap dispositiu per a la connexió «%s»"
-
-#: ../clients/cli/connections.c:2140
-#, fuzzy
-msgid "Unknown reason"
-msgstr "raó desconeguda"
-
-#: ../clients/cli/connections.c:2142
-#, fuzzy
-msgid "The connection was disconnected"
-msgstr "La connexió no era una connexió vinculada"
-
-#: ../clients/cli/connections.c:2144
-#, fuzzy
-msgid "Disconnected by user"
-msgstr "Desconnectat per D-Bus"
-
-#: ../clients/cli/connections.c:2146
-#, fuzzy
-msgid "The base network connection was interrupted"
-msgstr "la connexió de xarxa de base es va interrompre"
-
-#: ../clients/cli/connections.c:2148
-#, fuzzy
-msgid "The VPN service stopped unexpectedly"
-msgstr "el servei VPN es va parar inesperadament"
-
-#: ../clients/cli/connections.c:2150
-#, fuzzy
-msgid "The VPN service returned invalid configuration"
-msgstr "el servei VPN ha retornat una configuració no vàlida"
-
-#: ../clients/cli/connections.c:2152
-#, fuzzy
-msgid "The connection attempt timed out"
-msgstr "l'intent de connexió ha excedit el temps"
-
-#: ../clients/cli/connections.c:2154
-#, fuzzy
-msgid "The VPN service did not start in time"
-msgstr "el servei VPN no s'ha iniciat a temps"
-
-#: ../clients/cli/connections.c:2156
-#, fuzzy
-msgid "The VPN service failed to start"
-msgstr "no s'ha pogut iniciar el servei VPN"
-
-#: ../clients/cli/connections.c:2158
-#, fuzzy
-msgid "No valid secrets"
-msgstr "els secrets de la VPN no són vàlids"
-
-#: ../clients/cli/connections.c:2160
-#, fuzzy
-msgid "Invalid secrets"
-msgstr "els secrets de la VPN no són vàlids"
-
-#: ../clients/cli/connections.c:2162
-#, fuzzy
-msgid "The connection was removed"
-msgstr "s'ha suprimit la connexió"
-
-#: ../clients/cli/connections.c:2164
-#, fuzzy
-msgid "Master connection failed"
-msgstr "no s'ha pogut connectar"
-
-#: ../clients/cli/connections.c:2166
-#, fuzzy
-msgid "Could not create a software link"
-msgstr "No s'ha pogut crear el fitxer temporari: %s"
-
-#: ../clients/cli/connections.c:2168
-#, fuzzy
-msgid "The device disappeared"
-msgstr "Ha desaparegut la connexió activa del dispositiu"
-
-#: ../clients/cli/connections.c:2171
-#, fuzzy
-msgid "Invalid reason"
-msgstr "ruta no vàlida: %s"
-
-#: ../clients/cli/connections.c:2196 ../clients/cli/connections.c:2366
-#: ../clients/cli/connections.c:6468
-#, c-format
-msgid "Connection successfully activated (D-Bus active path: %s)\n"
-msgstr "La connexió s'ha activat correctament (camí actiu D-Bus: %s)\n"
-
-#: ../clients/cli/connections.c:2202 ../clients/cli/connections.c:2211
-#: ../clients/cli/connections.c:2346
-#, c-format
-msgid "Error: Connection activation failed: %s"
-msgstr "Error: no s'ha pogut activar la connexió: %s"
-
-#: ../clients/cli/connections.c:2236
-#, c-format
-msgid ""
-"Connection successfully activated (master waiting for slaves) (D-Bus active "
-"path: %s)\n"
-msgstr ""
-"La connexió s'ha activat correctament (la mestra està esperant per les "
-"esclaves) (camí\n"
-"actiu D-Bus: %s)\n"
-
-#: ../clients/cli/connections.c:2261
-#, fuzzy, c-format
-msgid "Error: Timeout expired (%d seconds)"
-msgstr "Error: s'ha excedit el temps d'espera de %d segons."
-
-#: ../clients/cli/connections.c:2427
-#, c-format
-msgid "failed to read passwd-file '%s': %s"
-msgstr "no s'ha pogut llegir el fitxer de contrasenyes «%s»: %s"
-
-#: ../clients/cli/connections.c:2439
-#, c-format
-msgid "missing colon in 'password' entry '%s'"
-msgstr "falta un punt i coma a l'entrada «password» «%s»"
-
-#: ../clients/cli/connections.c:2447
-#, c-format
-msgid "missing dot in 'password' entry '%s'"
-msgstr "falta un punt a l'entrada «password» «%s»"
-
-#: ../clients/cli/connections.c:2460
-#, c-format
-msgid "invalid setting name in 'password' entry '%s'"
-msgstr "nom de configuració no vàlid a l'entrada «password» «%s»"
-
-#: ../clients/cli/connections.c:2516
-#, c-format
-msgid "unknown device '%s'."
-msgstr "dispositiu desconegut «%s»"
-
-#: ../clients/cli/connections.c:2521
-msgid "neither a valid connection nor device given"
-msgstr "no s'ha donat ni una connexió vàlida ni un dispositiu"
-
-#: ../clients/cli/connections.c:2651 ../clients/cli/devices.c:1502
-#: ../clients/cli/devices.c:2669 ../clients/cli/devices.c:2998
-#: ../clients/cli/devices.c:3607
-#, c-format
-msgid "Unknown parameter: %s\n"
-msgstr "Paràmetre desconegut: %s\n"
-
-#: ../clients/cli/connections.c:2676
-msgid "preparing"
-msgstr "s'està preparant"
-
-#: ../clients/cli/connections.c:2696
-#, c-format
-msgid "Connection '%s' (%s) successfully deleted.\n"
-msgstr "La connexió «%s» (%s) s'ha esborrat correctament.\n"
-
-#: ../clients/cli/connections.c:2712
-#, c-format
-msgid "Connection '%s' successfully deactivated (D-Bus active path: %s)\n"
-msgstr ""
-"S'ha desactivat correctament la connexió «%s» (camí activa D-Bus: %s)\n"
-
-#: ../clients/cli/connections.c:2793 ../clients/cli/connections.c:8374
-#: ../clients/cli/connections.c:8406 ../clients/cli/connections.c:8563
-#, c-format
-msgid "Error: No connection specified."
-msgstr "Error: no s'ha especificat cap connexió."
-
-#: ../clients/cli/connections.c:2834
-#, c-format
-msgid "Error: '%s' is not an active connection.\n"
-msgstr "Error: «%s» no és una connexió activa.\n"
-
-#: ../clients/cli/connections.c:2835
-#, c-format
-msgid "Error: not all active connections found."
-msgstr "Error: No s'han trobar totes les connexions actives."
-
-#: ../clients/cli/connections.c:2844
-#, c-format
-msgid "Error: no active connection provided."
-msgstr "Error: no s'ha proporcionat cap connexió activa."
-
-#: ../clients/cli/connections.c:2878
-#, fuzzy, c-format
-msgid "Connection '%s' deactivation failed: %s\n"
-msgstr "Error: no s'ha pogut activar la connexió: %s"
-
-#: ../clients/cli/connections.c:3341 ../clients/cli/utils.c:710
-#, c-format
-msgid "'%s' not among [%s]"
-msgstr "«%s» no està entre [%s]"
-
-#: ../clients/cli/connections.c:3501
-#, c-format
-msgid "Warning: master='%s' doesn't refer to any existing profile.\n"
-msgstr "Advertimen: mestra=«%s» no es refereix a cap perfil existent.\n"
-
-#: ../clients/cli/connections.c:3675
-#, c-format
-msgid "Error: don't know how to create '%s' setting."
-msgstr "Error: no se sap com crear el paràmetre de configuració «%s»."
-
-#: ../clients/cli/connections.c:3686
-#, c-format
-msgid "Error: invalid property '%s': %s."
-msgstr "Error: propietat no vàlida «%s»: %s."
-
-#: ../clients/cli/connections.c:3703
-#, c-format
-msgid "Error: failed to modify %s.%s: %s."
-msgstr "Error: no s'ha pogut modificar %s.%s: %s."
-
-#: ../clients/cli/connections.c:3722
-#, c-format
-msgid "Error: failed to remove a value from %s.%s: %s."
-msgstr "Error: no s'ha pogut eliminar un valor de %s.%s: %s."
-
-#: ../clients/cli/connections.c:3748
-#, fuzzy, c-format
-msgid "Error: '%s' is mandatory."
-msgstr "Error: «%s» no pot repetir."
-
-#: ../clients/cli/connections.c:3780
-#, fuzzy, c-format
-msgid "Error: invalid slave type; %s."
-msgstr "Error: tipus de connexió no vàlida: %s."
-
-#: ../clients/cli/connections.c:3793
-#, c-format
-msgid "Error: invalid connection type; %s."
-msgstr "Error: tipus de connexió no vàlida: %s."
-
-#: ../clients/cli/connections.c:4002
-#, fuzzy, c-format
-msgid "Error: bad connection type: %s."
-msgstr "Error: tipus de connexió no vàlida: %s."
-
-#: ../clients/cli/connections.c:4065
-#, fuzzy, c-format
-msgid "Error: '%s': %s"
-msgstr "Error: %s: %s."
-
-#: ../clients/cli/connections.c:4086
-#, fuzzy
-msgid "Error: master is required"
-msgstr "Error: es requereix «master»."
-
-#: ../clients/cli/connections.c:4145
-#, fuzzy, c-format
-msgid "Error: error adding bond option '%s=%s'."
-msgstr "Error: connexió desconeguda:«%s»."
-
-#: ../clients/cli/connections.c:4176
-#, c-format
-msgid "Error: '%s' is not a valid monitoring mode; use '%s' or '%s'.\n"
-msgstr "Error: «%s» no és un mode vàlid de monitoratge; useu «%s» o «%s».\n"
-
-#: ../clients/cli/connections.c:4207
-#, c-format
-msgid "Error: 'bt-type': '%s' not valid; use [%s, %s (%s), %s]."
-msgstr "Error: «bt-type»: «%s» no és vàlid; useu [%s, %s (%s), %s]."
-
-#: ../clients/cli/connections.c:4282
-#, fuzzy
-msgid "PPPoE username"
-msgstr "Nom d'usuari PPPoE: "
-
-#: ../clients/cli/connections.c:4283 ../clients/cli/connections.c:4304
-#: ../clients/cli/connections.c:4306 ../clients/cli/connections.c:4355
-#, fuzzy
-msgid "Password [none]"
-msgstr "Contrasenya [cap]: "
-
-#: ../clients/cli/connections.c:4284
-#, fuzzy
-msgid "Service [none]"
-msgstr "Servei [cap]: "
-
-#: ../clients/cli/connections.c:4285 ../clients/cli/connections.c:4288
-#: ../clients/cli/connections.c:4297
-#, fuzzy
-msgid "MTU [auto]"
-msgstr "MTU [auto]: "
-
-#: ../clients/cli/connections.c:4286 ../clients/cli/connections.c:4289
-#: ../clients/cli/connections.c:4298 ../clients/cli/connections.c:4301
-#: ../clients/cli/connections.c:4342
-#, fuzzy
-msgid "MAC [none]"
-msgstr "MAC [cap]: "
-
-#: ../clients/cli/connections.c:4287 ../clients/cli/connections.c:4299
-#, fuzzy
-msgid "Cloned MAC [none]"
-msgstr "MAC clonada [cap]"
-
-#: ../clients/cli/connections.c:4292
-#, fuzzy
-msgid "Parent interface [none]"
-msgstr "Interfície pare [cap]: "
-
-#: ../clients/cli/connections.c:4293
-#, fuzzy
-msgid "P_KEY [none]"
-msgstr "P_KEY [cap]: "
-
-#. 0
-#: ../clients/cli/connections.c:4294 ../clients/cli/connections.c:4349
-#: ../clients/cli/devices.c:153 ../clients/tui/nmt-page-wifi.c:224
-msgid "SSID"
-msgstr "SSID"
-
-#: ../clients/cli/connections.c:4300
-#, fuzzy
-msgid "WiMAX NSP name"
-msgstr "Nom WiMAX NSP: "
-
-#: ../clients/cli/connections.c:4302
-#, fuzzy
-msgid "APN"
-msgstr "PUNT-D'ACCÉS"
-
-#: ../clients/cli/connections.c:4303 ../clients/cli/connections.c:4305
-#: ../clients/cli/connections.c:4348
-#, fuzzy
-msgid "Username [none]"
-msgstr "Nom d'usuari [cap]: "
-
-#: ../clients/cli/connections.c:4307
-#, fuzzy
-msgid "Bluetooth device address"
-msgstr "Adreça de dispositiu Bluetooth: "
-
-#: ../clients/cli/connections.c:4310
-#, fuzzy
-msgid "VLAN parent device or connection UUID"
-msgstr "Dispositiu pare VLAN o UUID de la connexió: "
-
-#: ../clients/cli/connections.c:4312
-#, fuzzy
-msgid "VLAN ID (<0-4094>)"
-msgstr "Id. VLAN <0-4094>: "
-
-#: ../clients/cli/connections.c:4313
-#, fuzzy
-msgid "VLAN flags (<0-7>) [none]"
-msgstr "Etiquetes VLAN (<0-7>) [cap]: "
-
-#: ../clients/cli/connections.c:4314
-#, fuzzy
-msgid "Ingress priority maps [none]"
-msgstr "Mapes de prioritat d'ingrés [cap]: "
-
-#: ../clients/cli/connections.c:4315
-#, fuzzy
-msgid "Egress priority maps [none]"
-msgstr "Mapes de prioritat de sortida [cap]: "
-
-#: ../clients/cli/connections.c:4318
-#, fuzzy
-msgid "Bonding primary interface [none]"
-msgstr "Interfície primària de vinculació [cap]: "
-
-#: ../clients/cli/connections.c:4322
-#, fuzzy
-msgid "Bonding miimon [100]"
-msgstr "Miimon de vinculació [100]: "
-
-#: ../clients/cli/connections.c:4323
-#, fuzzy
-msgid "Bonding downdelay [0]"
-msgstr "Downdelay de vinculació [0]: "
-
-#: ../clients/cli/connections.c:4324
-#, fuzzy
-msgid "Bonding updelay [0]"
-msgstr "Updelay de vinculació [0]: "
-
-#: ../clients/cli/connections.c:4325
-#, fuzzy
-msgid "Bonding arp-interval [0]"
-msgstr "Arp-interval de vinculació [0]: "
-
-#: ../clients/cli/connections.c:4327
-#, fuzzy
-msgid "Bonding arp-ip-target [none]"
-msgstr "Arp-in-target de vinculació [cap]: "
-
-#: ../clients/cli/connections.c:4329
-#, fuzzy
-msgid "LACP rate ('slow' or 'fast') [slow]"
-msgstr "Taxa LACP («slow» o «fast») [slow]: "
-
-#: ../clients/cli/connections.c:4331 ../clients/cli/connections.c:4332
-#, fuzzy
-msgid "Team JSON configuration [none]"
-msgstr "Configuració JSON d'equip [cap]: "
-
-#: ../clients/cli/connections.c:4333
-#, fuzzy
-msgid "Enable STP [no]"
-msgstr "Habilita el STP %s"
-
-#: ../clients/cli/connections.c:4335
-#, fuzzy
-msgid "STP priority [32768]"
-msgstr "Prioritat STP [32768]: "
-
-#: ../clients/cli/connections.c:4336
-#, fuzzy
-msgid "Forward delay [15]"
-msgstr "Retard de retransmissió [15]: "
-
-#: ../clients/cli/connections.c:4337
-#, fuzzy
-msgid "Hello time [2]"
-msgstr "Temps de «Hello» [2]: "
-
-#: ../clients/cli/connections.c:4338
-#, fuzzy
-msgid "Max age [20]"
-msgstr "Edat màxima [20]: "
-
-#: ../clients/cli/connections.c:4339
-#, fuzzy
-msgid "MAC address ageing time [300]"
-msgstr "Temps d'expiració de l'adreça MAC [300]: "
-
-#: ../clients/cli/connections.c:4340
-#, fuzzy
-msgid "Enable IGMP snooping [no]"
-msgstr "Habilita el tafaneig IGMP %s"
-
-#: ../clients/cli/connections.c:4343
-#, fuzzy
-msgid "Bridge port priority [32]"
-msgstr "Prioritat de port de pont [32]: "
-
-#: ../clients/cli/connections.c:4344
-#, fuzzy
-msgid "Bridge port STP path cost [100]"
-msgstr "Cost de camí STP de port del pont [100]: "
-
-#: ../clients/cli/connections.c:4345
-#, fuzzy
-msgid "Hairpin [no]"
-msgstr "Mode hairpin"
-
-#: ../clients/cli/connections.c:4350
-#, fuzzy
-msgid "OLPC Mesh channel [1]"
-msgstr "Canal Mesh OLPC [1]: "
-
-#: ../clients/cli/connections.c:4351
-#, fuzzy
-msgid "DHCP anycast MAC address [none]"
-msgstr "Adreça MAC anycast DHCP [cap]: "
-
-#. TTLS and PEAP are actually much more complicated, but this complication
-#. * is not visible here since we only care about phase2 authentication
-#. * (and don't even care of which one)
-#.
-#: ../clients/cli/connections.c:4352
-#: ../clients/common/nm-secret-agent-simple.c:223
-#: ../clients/common/nm-secret-agent-simple.c:328
-#: ../clients/tui/nmt-page-dsl.c:66 ../clients/tui/nmt-page-wifi.c:332
-msgid "Username"
-msgstr "Nom d'usuari"
-
-#: ../clients/cli/connections.c:4358
-msgid "MACsec parent device or connection UUID"
-msgstr ""
-
-#: ../clients/cli/connections.c:4360
-msgid "Enable encryption [yes]"
-msgstr ""
-
-#: ../clients/cli/connections.c:4361
-#: ../clients/common/nm-secret-agent-simple.c:520
-msgid "MKA CAK"
-msgstr ""
-
-#: ../clients/cli/connections.c:4362
-msgid "MKA_CKN"
-msgstr ""
-
-#: ../clients/cli/connections.c:4363
-msgid "SCI port [1]"
-msgstr ""
-
-#: ../clients/cli/connections.c:4365
-#, fuzzy
-msgid "MACVLAN parent device or connection UUID"
-msgstr "Dispositiu pare MACVLAN o UUID de la connexió: "
-
-#: ../clients/cli/connections.c:4369
-msgid "Tap [no]"
-msgstr ""
-
-#: ../clients/cli/connections.c:4371
-#, fuzzy
-msgid "VXLAN ID"
-msgstr "Id. VXLAN: "
-
-#: ../clients/cli/connections.c:4372 ../clients/cli/connections.c:4391
-#, fuzzy
-msgid "Remote"
-msgstr "Remot: "
-
-#: ../clients/cli/connections.c:4373 ../clients/cli/connections.c:4392
-#, fuzzy
-msgid "Parent device [none]"
-msgstr "Dispositiu pare [cap]: "
-
-#: ../clients/cli/connections.c:4375
-#, fuzzy
-msgid "Local address [none]"
-msgstr "Adreça local [cap]: "
-
-#: ../clients/cli/connections.c:4376
-#, fuzzy
-msgid "Minimum source port [0]"
-msgstr "Port mínim d'origen [0]: "
-
-#: ../clients/cli/connections.c:4377
-#, fuzzy
-msgid "Maximum source port [0]"
-msgstr "Port màxim d'origen [0]: "
-
-#: ../clients/cli/connections.c:4378
-#, fuzzy
-msgid "Destination port [8472]"
-msgstr "Port de destinació [8472]: "
-
-#: ../clients/cli/connections.c:4381
-#, fuzzy
-msgid "User ID [none]"
-msgstr "ID d'usuari [cap]: "
-
-#: ../clients/cli/connections.c:4382
-#, fuzzy
-msgid "Group ID [none]"
-msgstr "ID de grup [cap]: "
-
-#: ../clients/cli/connections.c:4383
-#, fuzzy
-msgid "Enable PI [no]"
-msgstr "Habilita PI %s"
-
-#: ../clients/cli/connections.c:4385
-#, fuzzy
-msgid "Enable VNET header [no]"
-msgstr "Habilita la capçalera VNET %s"
-
-#: ../clients/cli/connections.c:4387
-#, fuzzy
-msgid "Enable multi queue [no]"
-msgstr "Habilita la multi cua %s"
-
-#: ../clients/cli/connections.c:4390
-#, fuzzy
-msgid "Local endpoint [none]"
-msgstr "Punt final local [cap]: "
-
-#: ../clients/cli/connections.c:4394
-#, fuzzy
-msgid "IPv4 address (IP[/plen]) [none]"
-msgstr "Adreça IPv4 (IP[/plen]) [cap]: "
-
-#: ../clients/cli/connections.c:4396
-#, fuzzy
-msgid "IPv4 gateway [none]"
-msgstr "Passarel·la IPv4 [cap]: "
-
-#: ../clients/cli/connections.c:4397
-#, fuzzy
-msgid "IPv6 address (IP[/plen]) [none]"
-msgstr "Adreça IPv6 (IP[/plen]) [cap]: <"
-
-#: ../clients/cli/connections.c:4399
-#, fuzzy
-msgid "IPv6 gateway [none]"
-msgstr "Passarel·la IPv6 [cap]: <"
-
-#: ../clients/cli/connections.c:4401
-msgid "Browser only [no]"
-msgstr ""
-
-#: ../clients/cli/connections.c:4403
-msgid "PAC URL"
-msgstr ""
-
-#: ../clients/cli/connections.c:4404
-msgid "PAC script"
-msgstr ""
-
-#: ../clients/cli/connections.c:4539
-#, c-format
-msgid "Error: value for '%s' is missing."
-msgstr "Error: falta el valor per a «%s»."
-
-#: ../clients/cli/connections.c:4585
-msgid "Error: <setting>.<property> argument is missing."
-msgstr "Error: falta l'argument a <configuració>.<propietat>."
-
-#: ../clients/cli/connections.c:4608
-#, c-format
-msgid "Error: invalid or not allowed setting '%s': %s."
-msgstr "Error: configuració «%s» no vàlida o no permesa: %s."
-
-#: ../clients/cli/connections.c:4633
-#, fuzzy, c-format
-msgid "Error: '%s' is ambiguous (%s.%s or %s.%s)."
-msgstr "«%s» és ambigu (%s x %s)"
-
-#: ../clients/cli/connections.c:4647
-#, c-format
-msgid "Error: invalid <setting>.<property> '%s'."
-msgstr "Error: <configuració>.<propietat> no vàlida «%s»."
-
-#: ../clients/cli/connections.c:4689 ../clients/cli/connections.c:8199
-#, c-format
-msgid "Error: Failed to add '%s' connection: %s"
-msgstr "Error: no s'ha pogut afegir la connexió «%s»: %s"
-
-#: ../clients/cli/connections.c:4694
-#, c-format
-msgid "Connection '%s' (%s) successfully added.\n"
-msgstr "S'ha afegit correctament la connexió «%s» (%s).\n"
-
-#: ../clients/cli/connections.c:4816
-#, c-format
-msgid ""
-"You can specify this option more than once. Press <Enter> when you're done.\n"
-msgstr ""
-
-#. Ask for optional arguments.
-#: ../clients/cli/connections.c:4854
-#, fuzzy, c-format
-msgid "There is %d optional setting for %s.\n"
-msgid_plural "There are %d optional settings for %s.\n"
-msgstr[0] "Hi ha %d argument opcional per al tipus de connexió «%s».\n"
-msgstr[1] "Hi a %d arguments opcionals per al tipus de connexió «%s».\n"
-
-#: ../clients/cli/connections.c:4857
-#, c-format
-msgid "Do you want to provide it? %s"
-msgid_plural "Do you want to provide them? %s"
-msgstr[0] "Voleu proporcionar-la? %s"
-msgstr[1] "Voleu proporcionar-les? %s"
-
-#: ../clients/cli/connections.c:4871
-#, fuzzy
-msgid "Wired Ethernet"
-msgstr "Ethernet"
-
-#: ../clients/cli/connections.c:4873 ../src/devices/nm-device-infiniband.c:192
-msgid "InfiniBand connection"
-msgstr "Connexió InfiniBand"
-
-#: ../clients/cli/connections.c:4875
-#, fuzzy
-msgid "Wi-Fi connection"
-msgstr "Connexió Wi-Fi %d"
-
-#: ../clients/cli/connections.c:4877
-#, fuzzy
-msgid "WiMAX connection"
-msgstr "Connexió CDMA"
-
-#: ../clients/cli/connections.c:4879
-msgid "PPPoE"
-msgstr "PPPoE"
-
-#: ../clients/cli/connections.c:4881
-#, fuzzy
-msgid "CDMA mobile broadband connection"
-msgstr "Connexió per banda ampla mòbil %d"
-
-#: ../clients/cli/connections.c:4883
-#, fuzzy
-msgid "GSM mobile broadband connection"
-msgstr "Connexió per banda ampla mòbil %d"
-
-#: ../clients/cli/connections.c:4885
-#, fuzzy
-msgid "bluetooth connection"
-msgstr "Connexió vinculada"
-
-#: ../clients/cli/connections.c:4887 ../src/devices/nm-device-vlan.c:433
-msgid "VLAN connection"
-msgstr "Connexió VLAN"
-
-#: ../clients/cli/connections.c:4889
-#, fuzzy
-msgid "Bond device"
-msgstr "Dispositiu Ethernet"
-
-#: ../clients/cli/connections.c:4891
-#, fuzzy
-msgid "Team device"
-msgstr "Mode de dispositiu TUN"
-
-#: ../clients/cli/connections.c:4893
-#, fuzzy
-msgid "Team port"
-msgstr "Equip"
-
-#: ../clients/cli/connections.c:4895
-#, fuzzy
-msgid "Bridge device"
-msgstr "Dispositiu Ethernet"
-
-#: ../clients/cli/connections.c:4897
-#, fuzzy
-msgid "Bridge port"
-msgstr "Pont"
-
-#: ../clients/cli/connections.c:4899 ../src/nm-manager.c:4080
-msgid "VPN connection"
-msgstr "Connexió VPN"
-
-#: ../clients/cli/connections.c:4901
-#, fuzzy
-msgid "OLPC Mesh connection"
-msgstr "Connexió CDMA"
-
-#: ../clients/cli/connections.c:4903 ../src/devices/adsl/nm-device-adsl.c:137
-msgid "ADSL connection"
-msgstr "Connexió ADSL"
-
-#: ../clients/cli/connections.c:4905
-msgid "MACsec connection"
-msgstr ""
-
-#: ../clients/cli/connections.c:4907
-#, fuzzy
-msgid "macvlan connection"
-msgstr "Connexió vinculada"
-
-#: ../clients/cli/connections.c:4909 ../src/devices/nm-device-vxlan.c:369
-msgid "VXLAN connection"
-msgstr "Connexió VXLAN"
-
-#: ../clients/cli/connections.c:4911
-#, fuzzy
-msgid "Tun device"
-msgstr "Mode de dispositiu TUN"
-
-#: ../clients/cli/connections.c:4913
-#, fuzzy
-msgid "IPv4 protocol"
-msgstr "Protocol ADSL"
-
-#: ../clients/cli/connections.c:4915
-#, fuzzy
-msgid "IPv6 protocol"
-msgstr "Protocol ADSL"
-
-#: ../clients/cli/connections.c:4917
-msgid "Proxy"
-msgstr ""
-
-#: ../clients/cli/connections.c:5004 ../clients/cli/utils.c:186
-#, c-format
-msgid "Error: value for '%s' argument is required."
-msgstr "Error: es requereix un valor per a l'argument «%s»."
-
-#: ../clients/cli/connections.c:5010
-#, c-format
-msgid "Error: 'save': %s."
-msgstr "Error: «save»: %s."
-
-#: ../clients/cli/connections.c:5082
-#, fuzzy, c-format
-msgid "Error: '%s' argument is required."
-msgstr "Error: es requereix l'argument «type»"
-
-#: ../clients/cli/connections.c:6054
-#, c-format
-msgid "['%s' setting values]\n"
-msgstr "[«%s» establint valors]\n"
-
-#. TRANSLATORS: do not translate command names and keywords before ::
-#. *              However, you should translate terms enclosed in <>.
-#.
-#: ../clients/cli/connections.c:6136
-#, c-format
-msgid ""
-"---[ Main menu ]---\n"
-"goto     [<setting> | <prop>]        :: go to a setting or property\n"
-"remove   <setting>[.<prop>] | <prop> :: remove setting or reset property "
-"value\n"
-"set      [<setting>.<prop> <value>]  :: set property value\n"
-"describe [<setting>.<prop>]          :: describe property\n"
-"print    [all | <setting>[.<prop>]]  :: print the connection\n"
-"verify   [all | fix]                 :: verify the connection\n"
-"save     [persistent|temporary]      :: save the connection\n"
-"activate [<ifname>] [/<ap>|<nsp>]    :: activate the connection\n"
-"back                                 :: go one level up (back)\n"
-"help/?   [<command>]                 :: print this help\n"
-"nmcli    <conf-option> <value>       :: nmcli configuration\n"
-"quit                                 :: exit nmcli\n"
-msgstr ""
-"---[ Menú principal ]---\n"
-"goto     [<paràm> | <prop>]          :: ves a un paràmetre de configuració o "
-"propietat\n"
-"remove   <paràm>[.<prop>] | <prop>   :: elimina un paràmetre o restableix el "
-"valor d'una propietat\n"
-"set      [<paràm>.<prop> <valor>]    :: estableix el valor d'una propietat\n"
-"describe [<paràm>.<prop>]            :: descriu la propietat\n"
-"print    [all | <paràm>[.<prop>]]    :: imprimeix la connexió\n"
-"verify   [all | fix]                 :: verifica la connexió\n"
-"save     [persistent|temporary]      :: desa la connexió\n"
-"activate [<nom d'interfície>] [/<ap>|<nsp>]    :: activa la connexió\n"
-"back                                 :: ves a un nivell amunt (endarrere)\n"
-"help/?   [<ordre>]                   :: mostra aquesta ajuda\n"
-"nmcli    <opció-conf> <valor>        :: configuració del nmcli\n"
-"quit                                 :: surt nmcli\n"
-
-#: ../clients/cli/connections.c:6163
-#, c-format
-msgid ""
-"goto <setting>[.<prop>] | <prop>  :: enter setting/property for editing\n"
-"\n"
-"This command enters into a setting or property for editing it.\n"
-"\n"
-"Examples: nmcli> goto connection\n"
-"          nmcli connection> goto secondaries\n"
-"          nmcli> goto ipv4.addresses\n"
-msgstr ""
-"goto <paràm>[.<prop>] | <prop>  :: entra al paràmetre/propietat per editar\n"
-"\n"
-"Aquesta ordre entre a un paràmetre o propietat per editar-los.\n"
-"\n"
-"Exemples: nmcli> goto connection\n"
-"          nmcli connection> goto secondaries\n"
-"          nmcli> goto ipv4.addresses\n"
-
-#: ../clients/cli/connections.c:6170
-#, c-format
-msgid ""
-"remove <setting>[.<prop>]  :: remove setting or reset property value\n"
-"\n"
-"This command removes an entire setting from the connection, or if a "
-"property\n"
-"is given, resets that property to the default value.\n"
-"\n"
-"Examples: nmcli> remove wifi-sec\n"
-"          nmcli> remove eth.mtu\n"
-msgstr ""
-"remove <paràm>[.<prop>]  :: elimina el paràmetre o restableix el valor d'una "
-"propietat\n"
-"\n"
-"Aquesta ordre remou una propietat completa de la connexió, o si es dóna una\n"
-"propietat, restableix aquesta propietat al valor predeterminat.\n"
-"\n"
-"Exemples: nmcli> remove wifi-sec\n"
-"          nmcli> remove eth.mtu\n"
-
-#: ../clients/cli/connections.c:6177
-#, c-format
-msgid ""
-"set [<setting>.<prop> <value>]  :: set property value\n"
-"\n"
-"This command sets property value.\n"
-"\n"
-"Example: nmcli> set con.id My connection\n"
-msgstr ""
-"set [<paràm>.<prop> <valor>]  :: estableix el valor de la propietat\n"
-"\n"
-"Aquesta ordre estableix el valor de la propietat.\n"
-"\n"
-"Exemple: nmcli> set con.id My connection\n"
-
-#: ../clients/cli/connections.c:6182
-#, c-format
-msgid ""
-"describe [<setting>.<prop>]  :: describe property\n"
-"\n"
-"Shows property description. You can consult nm-settings(5) manual page to "
-"see all NM settings and properties.\n"
-msgstr ""
-"describe [<paràm>.<prop>]  :: descriu la propietat\n"
-"\n"
-"Mostra la descripció de la propietat. Podeu consultar la pàgina del manual "
-"nm-settings(5) per veure tots els paràmetres de configuració i propietats "
-"del NM.\n"
-
-#: ../clients/cli/connections.c:6187
-#, c-format
-msgid ""
-"print [all]  :: print setting or connection values\n"
-"\n"
-"Shows current property or the whole connection.\n"
-"\n"
-"Example: nmcli ipv4> print all\n"
-msgstr ""
-"print [all]  :: imprimeix els valors dels paràmetres i les connexions\n"
-"\n"
-"Mostra la propietat actual o la connexió completa.\n"
-"\n"
-"Exemple: nmcli ipv4> print all\n"
-
-#: ../clients/cli/connections.c:6192
-#, c-format
-msgid ""
-"verify [all | fix]  :: verify setting or connection validity\n"
-"\n"
-"Verifies whether the setting or connection is valid and can be saved later.\n"
-"It indicates invalid values on error. Some errors may be fixed "
-"automatically\n"
-"by 'fix' option.\n"
-"\n"
-"Examples: nmcli> verify\n"
-"          nmcli> verify fix\n"
-"          nmcli bond> verify\n"
-msgstr ""
-"verify [all | fix]  :: verifica la validesa del paràmetre o la connexió\n"
-"\n"
-"Verifica si el paràmetre o la connexió és vàlida i es pot desar més tard.\n"
-"Indica valors no vàlids quan hi ha un error. Alguns errors es poden "
-"corregir\n"
-"automàticaent amb l'opció «fix».\n"
-"\n"
-"Exemples: nmcli> verify\n"
-"          nmcli> verify fix\n"
-"          nmcli bond> verify\n"
-
-#: ../clients/cli/connections.c:6201
-#, c-format
-msgid ""
-"save [persistent|temporary]  :: save the connection\n"
-"\n"
-"Sends the connection profile to NetworkManager that either will save it\n"
-"persistently, or will only keep it in memory. 'save' without an argument\n"
-"means 'save persistent'.\n"
-"Note that once you save the profile persistently those settings are saved\n"
-"across reboot or restart. Subsequent changes can also be temporary or\n"
-"persistent, but any temporary changes will not persist across reboot or\n"
-"restart. If you want to fully remove the persistent connection, the "
-"connection\n"
-"profile must be deleted.\n"
-msgstr ""
-"save [persistent|temporary]  :: desa la connexió\n"
-"\n"
-"Envia el perfil de la connexió al NetworManager que o bé la desarà de forma\n"
-"persistent o bé sols la mantindrà a la memòria. «desa» sense cap argument\n"
-"significa «desa de forma persistent».\n"
-"Noteu que un cop que deseu el perfile de forma persistent aquestes "
-"configuracions\n"
-"es desen entre arrencades o reinicis. Els canvis posteriors també poden ser\n"
-"temporals o persistents, però cap canvi temporal persistirà entre arrencades "
-"o \n"
-"reinicis. Si voleu eliminar completament la connexió persistent, s'ha "
-"d'eliminar\n"
-"el perfil de la connexió.\n"
-
-#: ../clients/cli/connections.c:6212
-#, c-format
-msgid ""
-"activate [<ifname>] [/<ap>|<nsp>]  :: activate the connection\n"
-"\n"
-"Activates the connection.\n"
-"\n"
-"Available options:\n"
-"<ifname>    - device the connection will be activated on\n"
-"/<ap>|<nsp> - AP (Wi-Fi) or NSP (WiMAX) (prepend with / when <ifname> is not "
-"specified)\n"
-msgstr ""
-"activate [<nom de la interfície>] [/<ap>|<nsp>]  :: activa la connexió\n"
-"\n"
-"Activa la connexió\n"
-"\n"
-"Opcions disponibles\n"
-"<nom de la interfície>    - dispositiu on s'activarà la connexió\n"
-"/<ap>|<nsp> - AP (Wi-Fi) o NSP (WiMAX) (prefixa amb / quan no s'especifica "
-"<nom de la interfície>\n"
-
-#: ../clients/cli/connections.c:6219 ../clients/cli/connections.c:6378
-#, c-format
-msgid ""
-"back  :: go to upper menu level\n"
-"\n"
-msgstr ""
-"back  :: ves al nivell de menú superior\n"
-"\n"
-
-#: ../clients/cli/connections.c:6222
-#, c-format
-msgid ""
-"help/? [<command>]  :: help for the nmcli commands\n"
-"\n"
-msgstr ""
-"help/? [<ordre>]  :: ajuda per a les ordres del nmcli\n"
-"\n"
-
-#: ../clients/cli/connections.c:6225
-#, c-format
-msgid ""
-"nmcli [<conf-option> <value>]  :: nmcli configuration\n"
-"\n"
-"Configures nmcli. The following options are available:\n"
-"status-line yes | no          [default: no]\n"
-"save-confirmation yes | no    [default: yes]\n"
-"show-secrets yes | no         [default: no]\n"
-"prompt-color <color> | <0-8>  [default: 0]\n"
-"%s\n"
-"Examples: nmcli> nmcli status-line yes\n"
-"          nmcli> nmcli save-confirmation no\n"
-"          nmcli> nmcli prompt-color 3\n"
-msgstr ""
-"nmcli [<opció-conf> <valor>]  :: configuració del nmcli\n"
-"\n"
-"Configura el  nmcli. Hi ha disponibles les opcions següents:\n"
-"status-line yes | no          [per defecte: no]\n"
-"save-confirmation yes | no    [per defecte: yes]\n"
-"show-secrets yes | no         [per defecte: no]\n"
-"prompt-color <color> | <0-8>  [per defecte: 0]\n"
-"%s\n"
-"Exemples: nmcli> nmcli status-line yes\n"
-"          nmcli> nmcli save-confirmation no\n"
-"          nmcli> nmcli prompt-color 3\n"
-
-#: ../clients/cli/connections.c:6247 ../clients/cli/connections.c:6384
-#, c-format
-msgid ""
-"quit  :: exit nmcli\n"
-"\n"
-"This command exits nmcli. When the connection being edited is not saved, the "
-"user is asked to confirm the action.\n"
-msgstr ""
-"quit  :: surt del nmcli\n"
-"\n"
-"Aquesta ordre surt del nmcli. Quan no es desa la connexió que s'està "
-"editant, es demana a l'uduari que confirmi l'acció.\n"
-
-#: ../clients/cli/connections.c:6252 ../clients/cli/connections.c:6389
-#: ../clients/cli/connections.c:6809 ../clients/cli/connections.c:7761
-#, c-format
-msgid "Unknown command: '%s'\n"
-msgstr "Ordre desconeguda: «%s»\n"
-
-#. TRANSLATORS: do not translate command names and keywords before ::
-#. *              However, you should translate terms enclosed in <>.
-#.
-#: ../clients/cli/connections.c:6318
-#, c-format
-msgid ""
-"---[ Property menu ]---\n"
-"set      [<value>]               :: set new value\n"
-"add      [<value>]               :: add new option to the property\n"
-"change                           :: change current value\n"
-"remove   [<index> | <option>]    :: delete the value\n"
-"describe                         :: describe property\n"
-"print    [setting | connection]  :: print property (setting/connection) "
-"value(s)\n"
-"back                             :: go to upper level\n"
-"help/?   [<command>]             :: print this help or command description\n"
-"quit                             :: exit nmcli\n"
-msgstr ""
-"---[ Menú de propietats ]---\n"
-"set      [<valor>]               :: estableix un valor nou\n"
-"add      [<valor>]               :: afegeix una opció nova a la propietat\n"
-"change                           :: canvia el valor actual\n"
-"remove   [<índex> | <opció>]     :: esborra el valor\n"
-"describe                         :: descriu la propietat\n"
-"print    [paràmetre | connexió]  :: imprimeix el(s) valor(s) de la propietat "
-"(paràmetre/connexió)\n"
-"back                             :: ves al nivell superior\n"
-"help/?   [<ordre>]               :: imprimeix aquesta ajuda o la descripció "
-"de l'ordre\n"
-"quit                             :: surt del nmcli\n"
-
-#: ../clients/cli/connections.c:6343
-#, c-format
-msgid ""
-"set [<value>]  :: set new value\n"
-"\n"
-"This command sets provided <value> to this property\n"
-msgstr ""
-"set [<valor>]  :: estableix un valor nou\n"
-"\n"
-"Aquesta ordre estableix el <valor> proporcionat per a aquesta propietat\n"
-
-#: ../clients/cli/connections.c:6347
-#, c-format
-msgid ""
-"add [<value>]  :: append new value to the property\n"
-"\n"
-"This command adds provided <value> to this property, if the property is of a "
-"container type. For single-valued properties the property value is replaced "
-"(same as 'set').\n"
-msgstr ""
-"add [<valor>]  :: annexa el valor nou a la propietat\n"
-"\n"
-"Aquesta ordre afegeix el <valor> proporcionat a aquesta propietat, si la "
-"propietat és d'un tipus contenidor. Per a propietats amb valor únic el valor "
-"de la propietat es reemplaça (el mateix que «set»).\n"
-
-#: ../clients/cli/connections.c:6353
-#, c-format
-msgid ""
-"change  :: change current value\n"
-"\n"
-"Displays current value and allows editing it.\n"
-msgstr ""
-"change  :: canvia el valor actual\n"
-"\n"
-"Mostra el valor actual i permet editar-lo.\n"
-
-#: ../clients/cli/connections.c:6357
-#, c-format
-msgid ""
-"remove [<value>|<index>|<option name>]  :: delete the value\n"
-"\n"
-"Removes the property value. For single-valued properties, this sets the\n"
-"property back to its default value. For container-type properties, this "
-"removes\n"
-"all the values of that property, or you can specify an argument to remove "
-"just\n"
-"a single item or option. The argument is either a value or index of the item "
-"to\n"
-"remove, or an option name (for properties with named options).\n"
-"\n"
-"Examples: nmcli ipv4.dns> remove 8.8.8.8\n"
-"          nmcli ipv4.dns> remove 2\n"
-"          nmcli bond.options> remove downdelay\n"
-"\n"
-msgstr ""
-"remove [<valor>|<índex>|<nom-opció>]  :: esborra el valor\n"
-"\n"
-"Elimina el valor de la propietat. Per a propietats de valor únic, això "
-"restableix\n"
-"el valor de la propietat al seu valor predeterminat. Per a propietats de "
-"tipus \n"
-"contenidor, això elimina tots els valors d'aquesta propietat, o podeu "
-"especificar\n"
-"un argument per eliminar sols un element o opció únics. L'argument és o bé "
-"un valor\n"
-"o un índex de l'element a eliminar, o un nom d'opció (per a propietats amb "
-"opcions amb nom).\n"
-"\n"
-"Exemples: nmcli ipv4.dns> remove 8.8.8.8\n"
-"          nmcli ipv4.dns> remove 2\n"
-"          nmcli bond.options> remove downdelay\n"
-"\n"
-
-#: ../clients/cli/connections.c:6368
-#, c-format
-msgid ""
-"describe  :: describe property\n"
-"\n"
-"Shows property description. You can consult nm-settings(5) manual page to "
-"see all NM settings and properties.\n"
-msgstr ""
-"describe  :: descriu una propietat\n"
-"\n"
-"Mostra la descripció d'una propietat. Podeu consultar la pàgina del manual "
-"nm-settings(5) per veure tots els paràmetres de configuració i les "
-"propietats del NM.\n"
-
-#: ../clients/cli/connections.c:6373
-#, c-format
-msgid ""
-"print [property|setting|connection]  :: print property (setting, connection) "
-"value(s)\n"
-"\n"
-"Shows property value. Providing an argument you can also display values for "
-"the whole setting or connection.\n"
-msgstr ""
-"print [propietat|paràmetre|connexió]  :: imprimeix el(s) valor(s) de la "
-"propietat (paràmetre, connexió)\n"
-"\n"
-"Mostra el valor d'una propietat. Proporcionant un argument també podeu "
-"mostrar els valors per al paràmetre o \n"
-"la connexió complets.\n"
-
-#: ../clients/cli/connections.c:6381
-#, c-format
-msgid ""
-"help/? [<command>]  :: help for nmcli commands\n"
-"\n"
-msgstr ""
-"help/? [<ordre>]  :: ajuda per a les ordres del nmcli\n"
-"\n"
-
-#: ../clients/cli/connections.c:6474
-#, c-format
-msgid "Error: Connection activation failed.\n"
-msgstr "Error: ha fallat l'activació de la connexió.\n"
-
-#: ../clients/cli/connections.c:6558
-#, c-format
-msgid "Error: setting '%s' is mandatory and cannot be removed.\n"
-msgstr "Error: el paràmetre «%s» és obligatori i no es pot eliminar.\n"
-
-#. TRANSLATORS: status line in nmcli connection editor
-#: ../clients/cli/connections.c:6576
-#, c-format
-msgid "[ Type: %s | Name: %s | UUID: %s | Dirty: %s | Temp: %s ]\n"
-msgstr "[ Type: %s | Name: %s | UUID: %s | Dirty: %s | Temp: %s ]\n"
-
-#: ../clients/cli/connections.c:6612
-#, c-format
-msgid "The connection is not saved. Do you really want to quit? %s"
-msgstr "No s'ha desat la connexio. Realment voleu sortir? %s"
-
-#: ../clients/cli/connections.c:6661
-#, c-format
-msgid ""
-"The connection profile has been removed from another client. You may type "
-"'save' in the main menu to restore it.\n"
-msgstr ""
-"El perfil de la connexió s'ha eliminat des d'un altre client. Podeu escriure "
-"«desa» al menú principal per restaurar-la.\n"
-
-#: ../clients/cli/connections.c:6686 ../clients/cli/connections.c:7107
-#: ../clients/cli/connections.c:7165
-#, c-format
-msgid "Allowed values for '%s' property: %s\n"
-msgstr "Valors permesos per a la propietat «%s»: %s\n"
-
-#: ../clients/cli/connections.c:6690 ../clients/cli/connections.c:7111
-#: ../clients/cli/connections.c:7169
-#, c-format
-msgid "Enter '%s' value: "
-msgstr "Entreu el valor «%s»: "
-
-#: ../clients/cli/connections.c:6705 ../clients/cli/connections.c:6727
-#: ../clients/cli/connections.c:7115 ../clients/cli/connections.c:7174
-#, c-format
-msgid "Error: failed to set '%s' property: %s\n"
-msgstr "Error: no s'ha pogut estavlir la propietat «%s»: %s\n"
-
-#: ../clients/cli/connections.c:6721
-#, c-format
-msgid "Edit '%s' value: "
-msgstr "Edita el valor «%s»: "
-
-#: ../clients/cli/connections.c:6750
-#, c-format
-msgid "Error: %s\n"
-msgstr "Error: %s\n"
-
-#: ../clients/cli/connections.c:6756 ../clients/cli/connections.c:7266
-#: ../clients/cli/connections.c:7314
-#, c-format
-msgid "Error: failed to remove value of '%s': %s\n"
-msgstr "Error: no s'ha pogut eliminar el valor de «%s»: %s\n"
-
-#: ../clients/cli/connections.c:6777
-#, c-format
-msgid "Unknown command argument: '%s'\n"
-msgstr "Argument desconegut d'ordre: «%s»\n"
-
-#: ../clients/cli/connections.c:6882
-#, c-format
-msgid "Available settings: %s\n"
-msgstr "Paràmetres disponibles: %s\n"
-
-#: ../clients/cli/connections.c:6894
-#, c-format
-msgid "Error: invalid setting name; %s\n"
-msgstr "Error: nom no vàlid de paràmetre: «%s»\n"
-
-#: ../clients/cli/connections.c:6911
-#, c-format
-msgid "Available properties: %s\n"
-msgstr "Propietats disponibles: %s\n"
-
-#: ../clients/cli/connections.c:6919
-#, c-format
-msgid "Error: property %s\n"
-msgstr "Error: propietat %s\n"
-
-#: ../clients/cli/connections.c:6960
-#, c-format
-msgid ""
-"Saving the connection with 'autoconnect=yes'. That might result in an "
-"immediate activation of the connection.\n"
-"Do you still want to save? %s"
-msgstr ""
-"Es desarà la connexió amb «autoconnect=yes». Això pot resultar en una \n"
-"activació immediata de la connexió.\n"
-"Encara voleu desar-la? %s"
-
-#: ../clients/cli/connections.c:7049
-#, c-format
-msgid "You may edit the following settings: %s\n"
-msgstr "Podeu editar els paràmetres següents: %s\n"
-
-#: ../clients/cli/connections.c:7077
-#, c-format
-msgid ""
-"The connection profile has been removed from another client. You may type "
-"'save' to restore it.\n"
-msgstr ""
-"El perfil de la connexió s'ha eliminat des d'un altre client. Podeu escriure "
-"«desa» per a restaurar-la.\n"
-
-#: ../clients/cli/connections.c:7119 ../clients/cli/connections.c:7359
-#, c-format
-msgid "Error: no setting selected; valid are [%s]\n"
-msgstr "Error: no s'ha seleccionat cap paràmetre, [%s] són vàlids\n"
-
-#: ../clients/cli/connections.c:7120
-#, c-format
-msgid "use 'goto <setting>' first, or 'set <setting>.<property>'\n"
-msgstr "useu primer «goto <paràmetre>», o «set <paràmetre>.<propietat>»\n"
-
-#: ../clients/cli/connections.c:7134 ../clients/cli/connections.c:7293
-#: ../clients/cli/connections.c:7381
-#, c-format
-msgid "Error: invalid setting argument '%s'; valid are [%s]\n"
-msgstr "Error: argument no vàlid de paràmetre «%s»; són vàlids [%s]\n"
-
-#: ../clients/cli/connections.c:7144
-#, c-format
-msgid "Error: missing setting for '%s' property\n"
-msgstr "Error: falta un paràmetre per a la propietat «%s»\n"
-
-#: ../clients/cli/connections.c:7151
-#, c-format
-msgid "Error: invalid property: %s\n"
-msgstr "Error: propietat no vàlida «%s»\n"
-
-#: ../clients/cli/connections.c:7204
-#, c-format
-msgid "Error: unknown setting '%s'\n"
-msgstr "Error: paràmetre desconegut «%s»\n"
-
-#: ../clients/cli/connections.c:7227
-#, c-format
-msgid "You may edit the following properties: %s\n"
-msgstr "Podeu editar les propietats següents: %s\n"
-
-#: ../clients/cli/connections.c:7271
-#, c-format
-msgid "Error: no argument given; valid are [%s]\n"
-msgstr "Error: no s'ha donat cap argument; els vàlids són [%s]\n"
-
-#: ../clients/cli/connections.c:7290
-#, c-format
-msgid "Setting '%s' is not present in the connection.\n"
-msgstr "El paràmetre «%s» no està present a la connexió.\n"
-
-#: ../clients/cli/connections.c:7335
-#, c-format
-msgid "Error: %s properties, nor it is a setting name.\n"
-msgstr "Error: %s propietats, tampoc és el nom d'un paràmetre.\n"
-
-#: ../clients/cli/connections.c:7360
-#, c-format
-msgid "use 'goto <setting>' first, or 'describe <setting>.<property>'\n"
-msgstr "useu primer «goto <paràmetre>», o «describe <paràmetre>.<propietat>»\n"
-
-#: ../clients/cli/connections.c:7409
-#, c-format
-msgid "Error: invalid property: %s, neither a valid setting name.\n"
-msgstr "Error: propietat no vàlida: %s, tampoc un nom vàlid de paràmetre.\n"
-
-#: ../clients/cli/connections.c:7441
-#, c-format
-msgid "Error: unknown setting: '%s'\n"
-msgstr "Error: paràmetre desconegut: «%s»\n"
-
-#: ../clients/cli/connections.c:7446
-#, c-format
-msgid "Error: '%s' setting not present in the connection\n"
-msgstr "Error: el paràmetre %s no està present a la connexió\n"
-
-#: ../clients/cli/connections.c:7474
-#, c-format
-msgid "Error: invalid property: %s%s\n"
-msgstr "Error: propietat no vàlida: %s%s\n"
-
-#: ../clients/cli/connections.c:7476
-msgid ", neither a valid setting name"
-msgstr ", tampoc un nom vàlid de paràmetre"
-
-#: ../clients/cli/connections.c:7493
-#, c-format
-msgid "Invalid verify option: %s\n"
-msgstr "Opció no vàlida de verificació: %s\n"
-
-#: ../clients/cli/connections.c:7501
-#, c-format
-msgid "Verify setting '%s': %s\n"
-msgstr "Verifica el paràmere «%s»: %s\n"
-
-#: ../clients/cli/connections.c:7516
-#, c-format
-msgid "Verify connection: %s\n"
-msgstr "Verifiqueu la connexió: %s\n"
-
-#: ../clients/cli/connections.c:7519
-#, c-format
-msgid "The error cannot be fixed automatically.\n"
-msgstr "L'error no es pot arreglar automàticament.\n"
-
-#: ../clients/cli/connections.c:7536
-#, c-format
-msgid "Error: invalid argument '%s'\n"
-msgstr "Error: argument no vàlid «%s»\n"
-
-#: ../clients/cli/connections.c:7568
-#, c-format
-msgid "Error: Failed to save '%s' (%s) connection: %s\n"
-msgstr "Error: no s'ha pogut desar la connexió «%s» (%s): %s\n"
-
-#: ../clients/cli/connections.c:7575
-#, c-format
-msgid "Connection '%s' (%s) successfully saved.\n"
-msgstr "La connexió «%s» (%s) s'ha desat correctament.\n"
-
-#: ../clients/cli/connections.c:7576
-#, c-format
-msgid "Connection '%s' (%s) successfully updated.\n"
-msgstr "La connexió «%s» (%s) s'ha actualitzat correctament.\n"
-
-#: ../clients/cli/connections.c:7608
-#, c-format
-msgid "Error: connection verification failed: %s\n"
-msgstr "Error: ha fallat la verificació de la connexió: %s\n"
-
-#: ../clients/cli/connections.c:7609
-msgid "(unknown error)"
-msgstr "(error desconegut)"
-
-#: ../clients/cli/connections.c:7610
-#, c-format
-msgid "You may try running 'verify fix' to fix errors.\n"
-msgstr "Podeu provar d'executar «verify fix» per arreglar els errors.\n"
-
-#: ../clients/cli/connections.c:7632
-#, c-format
-msgid "Error: connection is not saved. Type 'save' first.\n"
-msgstr "Error: la connexió s'ha desat. Escriviu «save» primer.\n"
-
-#: ../clients/cli/connections.c:7636
-#, c-format
-msgid "Error: connection is not valid: %s\n"
-msgstr "Error: la connexió no és vàlida: %s\n"
-
-#: ../clients/cli/connections.c:7646
-#, c-format
-msgid "Error: Cannot activate connection: %s.\n"
-msgstr "Error: no es pot activar la connexió: %s.\n"
-
-#: ../clients/cli/connections.c:7655
-#, c-format
-msgid "Error: Failed to activate '%s' (%s) connection: %s\n"
-msgstr "Error: no s'ha pogut desconnectar la connexió «%s» (%s): %s\n"
-
-#: ../clients/cli/connections.c:7661
-msgid "Monitoring connection activation (press any key to continue)\n"
-msgstr ""
-"S'està supervisant l'activació de la connexio (premeu qualsevol teclar per "
-"continuar)\n"
-
-#: ../clients/cli/connections.c:7697
-#, c-format
-msgid "Error: status-line: %s\n"
-msgstr "Error: línia d'estat: %s\n"
-
-#: ../clients/cli/connections.c:7705
-#, c-format
-msgid "Error: save-confirmation: %s\n"
-msgstr "Error: confirmació de desada: %s\n"
-
-#: ../clients/cli/connections.c:7713
-#, c-format
-msgid "Error: show-secrets: %s\n"
-msgstr "Error: mostra els secrets: %s\n"
-
-#: ../clients/cli/connections.c:7722
-#, c-format
-msgid "Error: bad color: %s\n"
-msgstr "Error: color incorrecte: %s\n"
-
-#: ../clients/cli/connections.c:7736
-#, c-format
-msgid "Current nmcli configuration:\n"
-msgstr "Configuració actual del nmcli:\n"
-
-#: ../clients/cli/connections.c:7746
-#, c-format
-msgid "Invalid configuration option '%s'; allowed [%s]\n"
-msgstr "Opció de configuració no vàida: «%s»; es permet [%s]\n"
-
-#: ../clients/cli/connections.c:7975
-#, c-format
-msgid "Error: only one of 'id', uuid, or 'path' can be provided."
-msgstr "Error: sols es pot proveir un de «id», uuid o «path»."
-
-#: ../clients/cli/connections.c:7990 ../clients/cli/connections.c:8156
-#, c-format
-msgid "Error: Unknown connection '%s'."
-msgstr "Error: connexió desconeguda:«%s»."
-
-#: ../clients/cli/connections.c:8008
-#, c-format
-msgid "Warning: editing existing connection '%s'; 'type' argument is ignored\n"
-msgstr ""
-"Advertiment: s'està editant la connexió existent «%s»; l'argument «type» "
-"s'ignorarà\n"
-
-#: ../clients/cli/connections.c:8011
-#, c-format
-msgid ""
-"Warning: editing existing connection '%s'; 'con-name' argument is ignored\n"
-msgstr ""
-"Advertiment: s'està editant la connexió existent «%s»; l'argument «con-name» "
-"s'ignorarà\n"
-
-#: ../clients/cli/connections.c:8031
-#, c-format
-msgid "Valid connection types: %s\n"
-msgstr "Tipus vàlids de connexió: %s\n"
-
-#: ../clients/cli/connections.c:8033
-#, c-format
-msgid "Error: invalid connection type; %s\n"
-msgstr "Error: tipus de connexió no vàlida: %s\n"
-
-#: ../clients/cli/connections.c:8072
-#, c-format
-msgid "===| nmcli interactive connection editor |==="
-msgstr "===| editor interactiu de connexions nmcli |==="
-
-#: ../clients/cli/connections.c:8075
-#, c-format
-msgid "Editing existing '%s' connection: '%s'"
-msgstr "S'està editant la connexió «%s» existent: «%s»"
-
-#: ../clients/cli/connections.c:8077
-#, c-format
-msgid "Adding a new '%s' connection"
-msgstr "S'està afegint una connexió «%s» nova"
-
-#: ../clients/cli/connections.c:8079
-#, c-format
-msgid "Type 'help' or '?' for available commands."
-msgstr "Escriviu «help» o «?» per veure les ordres disponibles."
-
-#: ../clients/cli/connections.c:8081
-#, c-format
-msgid "Type 'describe [<setting>.<prop>]' for detailed property description."
-msgstr ""
-"Escriviu «describe [<paràmetre>.<propietat>]» per a una descripció detallada "
-"d'una propietat."
-
-#: ../clients/cli/connections.c:8116
-#, c-format
-msgid "Error: Failed to modify connection '%s': %s"
-msgstr "Error: no s'ha pogut modificar la connexió «%s»: %s"
-
-#: ../clients/cli/connections.c:8123
-#, c-format
-msgid "Connection '%s' (%s) successfully modified.\n"
-msgstr "La connexió «%s» (%s) s'ha modificat correctament.\n"
-
-#: ../clients/cli/connections.c:8204
-#, c-format
-msgid "%s (%s) cloned as %s (%s).\n"
-msgstr "%s (%s) clonat com %s (%s).\n"
-
-#: ../clients/cli/connections.c:8270
-msgid "New connection name: "
-msgstr "Nom nou de connexió: "
-
-#: ../clients/cli/connections.c:8272
-#, c-format
-msgid "Error: <new name> argument is missing."
-msgstr "Error: falta l'argument <nom nou>."
-
-#: ../clients/cli/connections.c:8278 ../clients/cli/connections.c:8798
-#, c-format
-msgid "Error: unknown extra argument: '%s'."
-msgstr "Error: argument extra desconegut: «%s»."
-
-#: ../clients/cli/connections.c:8329
-#, c-format
-msgid "Error: not all connections deleted."
-msgstr "Error: no s'han esborrat totes les connexions."
-
-#: ../clients/cli/connections.c:8330
-#, c-format
-msgid "Error: Connection deletion failed: %s"
-msgstr "Error: ha fallat la supressió de la connexió: %s"
-
-#: ../clients/cli/connections.c:8391 ../clients/cli/connections.c:8516
-#, fuzzy, c-format
-msgid "Error: %s.\n"
-msgstr "Error: %s."
-
-#: ../clients/cli/connections.c:8392 ../clients/cli/connections.c:8517
-#, c-format
-msgid "Error: not all connections found."
-msgstr "Error: no s'han trobat totes les connexions."
-
-#. truncate trailing ", "
-#: ../clients/cli/connections.c:8435
-#, c-format
-msgid "Error: cannot delete unknown connection(s): %s."
-msgstr ""
-"Error: no es pot esborrar la connexió desconeguda (o les connexions "
-"desconegudes): %s."
-
-#: ../clients/cli/connections.c:8447
-#, c-format
-msgid "%s: connection profile changed\n"
-msgstr "%s: perfil de connexió canviat\n"
-
-#: ../clients/cli/connections.c:8473
-#, c-format
-msgid "%s: connection profile created\n"
-msgstr "%s: perfil de connexió creat\n"
-
-#: ../clients/cli/connections.c:8482
-#, c-format
-msgid "%s: connection profile removed\n"
-msgstr "%s: perfil de connexió eliminat\n"
-
-#: ../clients/cli/connections.c:8545
-#, c-format
-msgid "Error: failed to reload connections: %s."
-msgstr "Error: no s'han pogut recarregar les connexions: %s."
-
-#: ../clients/cli/connections.c:8578
-#, c-format
-msgid "Error: failed to load connection: %s."
-msgstr "Error: no s'ha pogut carregar la connexió: %s."
-
-#: ../clients/cli/connections.c:8586
-#, c-format
-msgid "Could not load file '%s'\n"
-msgstr "No s'ha pogut carregar el fitxer «%s»\n"
-
-#: ../clients/cli/connections.c:8595
-msgid "File to import: "
-msgstr "Fitxer a importar: "
-
-#: ../clients/cli/connections.c:8642
-#, c-format
-msgid "Error: No arguments provided."
-msgstr "Error: no s'han especificat arguments."
-
-#: ../clients/cli/connections.c:8667
-#, c-format
-msgid "Warning: 'type' already specified, ignoring extra one.\n"
-msgstr ""
-
-#: ../clients/cli/connections.c:8682
-#, c-format
-msgid "Warning: 'file' already specified, ignoring extra one.\n"
-msgstr ""
-
-#: ../clients/cli/connections.c:8684
-#, c-format
-msgid "Unknown parameter: %s"
-msgstr "Paràmetre desconegut: %s"
-
-#: ../clients/cli/connections.c:8696
-#, c-format
-msgid "Error: 'type' argument is required."
-msgstr "Error: es requereix l'argument «type»"
-
-#: ../clients/cli/connections.c:8701
-#, c-format
-msgid "Error: 'file' argument is required."
-msgstr "Error: es requereix l'argument «file»."
-
-#: ../clients/cli/connections.c:8708
-#, fuzzy, c-format
-msgid "Error: failed to find VPN plugin for %s."
-msgstr "Error: no s'ha pogut carregar el connector VPN: %s."
-
-#: ../clients/cli/connections.c:8716 ../clients/cli/connections.c:8817
-#, c-format
-msgid "Error: failed to load VPN plugin: %s."
-msgstr "Error: no s'ha pogut carregar el connector VPN: %s."
-
-#: ../clients/cli/connections.c:8724
-#, c-format
-msgid "Error: failed to import '%s': %s."
-msgstr "Error: no s'ha pogut importar «%s»: %s."
-
-#: ../clients/cli/connections.c:8804
-msgid "Output file name: "
-msgstr "Nom del fitxer de sortida: "
-
-#: ../clients/cli/connections.c:8808
-#, c-format
-msgid "Error: the connection is not VPN."
-msgstr "Error: la connexió no és VPN."
-
-#: ../clients/cli/connections.c:8829
-#, c-format
-msgid "Error: failed to create temporary file %s."
-msgstr "No s'ha pogut crear el fitxer temporal %s."
-
-#: ../clients/cli/connections.c:8838
-#, c-format
-msgid "Error: failed to export '%s': %s."
-msgstr "Error: no s'ha pogut exportar «%s»: %s."
-
-#: ../clients/cli/connections.c:8849
-#, c-format
-msgid "Error: failed to read temporary file '%s': %s."
-msgstr "Error: no s'ha pogut llegir el fitxer temporal «%s»: %s."
-
-#. define some prompts
-#: ../clients/cli/devices.c:36
-msgid "Interface: "
-msgstr "Interfície: "
-
-#: ../clients/cli/devices.c:37
-msgid "Interface(s): "
-msgstr "Interfície(s): "
-
-#. 3
-#. 20
-#: ../clients/cli/devices.c:45 ../clients/cli/devices.c:77
-msgid "CONNECTION"
-msgstr "CONNEXIÓ"
-
-#. 4
-#. 21
-#: ../clients/cli/devices.c:46 ../clients/cli/devices.c:78
-msgid "CON-UUID"
-msgstr "CON-UUID"
-
-#. 2
-#: ../clients/cli/devices.c:59
-msgid "NM-TYPE"
-msgstr "TIPUS-NM"
-
-#. 3
-#: ../clients/cli/devices.c:60
-msgid "VENDOR"
-msgstr "PROVEÏDOR"
-
-#. 4
-#: ../clients/cli/devices.c:61
-msgid "PRODUCT"
-msgstr "PRODUCTE"
-
-#. 5
-#: ../clients/cli/devices.c:62
-msgid "DRIVER"
-msgstr "CONTROLADOR"
-
-#. 6
-#: ../clients/cli/devices.c:63
-msgid "DRIVER-VERSION"
-msgstr "VERSIÓ-CONTROLADOR"
-
-#. 7
-#: ../clients/cli/devices.c:64
-msgid "FIRMWARE-VERSION"
-msgstr "VERSIÓ-MICROPROGRAMARI"
-
-#. 8
-#: ../clients/cli/devices.c:65
-msgid "HWADDR"
-msgstr "ADREÇA-FÍSICA"
-
-#. 9
-#: ../clients/cli/devices.c:66 ../clients/tui/nmt-page-ethernet.c:83
-#: ../clients/tui/nmt-page-infiniband.c:94
-#: ../clients/tui/nmt-page-ip-tunnel.c:186 ../clients/tui/nmt-page-vlan.c:128
-#: ../clients/tui/nmt-page-wifi.c:370
-msgid "MTU"
-msgstr "MTU"
-
-#. 11
-#: ../clients/cli/devices.c:68
-msgid "REASON"
-msgstr "RAÓ"
-
-#. 12
-#: ../clients/cli/devices.c:69
-msgid "UDI"
-msgstr "UDI"
-
-#. 13
-#: ../clients/cli/devices.c:70
-msgid "IP-IFACE"
-msgstr "IP-IFACE"
-
-#. 14
-#. 2
-#: ../clients/cli/devices.c:71 ../clients/cli/devices.c:103
-msgid "IS-SOFTWARE"
-msgstr "PROGRAMARI-IS"
-
-#. 15
-#: ../clients/cli/devices.c:72
-msgid "NM-MANAGED"
-msgstr "NM-GESTIONAT"
-
-#. 17
-#: ../clients/cli/devices.c:74
-msgid "FIRMWARE-MISSING"
-msgstr "MICROPROGRAMARI-FALTANT"
-
-#. 18
-#: ../clients/cli/devices.c:75
-msgid "NM-PLUGIN-MISSING"
-msgstr "CONNECTOR-NM-FALTANT"
-
-#. 19
-#: ../clients/cli/devices.c:76
-msgid "PHYS-PORT-ID"
-msgstr "PHYS-PORT-ID"
-
-#. 23
-#: ../clients/cli/devices.c:80
-msgid "METERED"
-msgstr "MESURAT"
-
-#. 0
-#: ../clients/cli/devices.c:91
-msgid "AVAILABLE-CONNECTION-PATHS"
-msgstr "CAMINS-CONNEXIONS-DISPONIBLES"
-
-#. 1
-#: ../clients/cli/devices.c:92
-msgid "AVAILABLE-CONNECTIONS"
-msgstr "CONNEXIONS-DISPONIBLES"
-
-#. 0
-#: ../clients/cli/devices.c:101
-msgid "CARRIER-DETECT"
-msgstr "DETECCIÓ-DE-LA-PORTADORA"
-
-#. 1
-#: ../clients/cli/devices.c:102
-msgid "SPEED"
-msgstr "VELOCITAT"
-
-#. 3
-#: ../clients/cli/devices.c:104
-msgid "SRIOV"
-msgstr ""
-
-#. 0
-#: ../clients/cli/devices.c:113
-msgid "CARRIER"
-msgstr "PORTADORA"
-
-#. 1
-#: ../clients/cli/devices.c:114
-msgid "S390-SUBCHANNELS"
-msgstr "SUBCANALS-S390"
-
-#. 0
-#: ../clients/cli/devices.c:123 ../clients/cli/devices.c:828
-msgid "WEP"
-msgstr "WEP"
-
-#. 1
-#: ../clients/cli/devices.c:124
-msgid "WPA"
-msgstr "WPA"
-
-#. 2
-#: ../clients/cli/devices.c:125 ../clients/cli/devices.c:836
-msgid "WPA2"
-msgstr "WPA2"
-
-#. 3
-#: ../clients/cli/devices.c:126
-msgid "TKIP"
-msgstr "TKIP"
-
-#. 4
-#: ../clients/cli/devices.c:127
-msgid "CCMP"
-msgstr "CCMP"
-
-#. 5
-#. 2
-#: ../clients/cli/devices.c:128 ../clients/cli/devices.c:240
-msgid "AP"
-msgstr "PUNT-D'ACCÉS"
-
-#. 6
-#: ../clients/cli/devices.c:129
-msgid "ADHOC"
-msgstr "ADHOC"
-
-#. 7
-#: ../clients/cli/devices.c:130
-msgid "2GHZ"
-msgstr "2GHZ"
-
-#. 8
-#: ../clients/cli/devices.c:131
-msgid "5GHZ"
-msgstr "5GHZ"
-
-#. 0
-#: ../clients/cli/devices.c:140
-msgid "CTR-FREQ"
-msgstr "FREQ-CTR"
-
-#. 1
-#: ../clients/cli/devices.c:141
-msgid "RSSI"
-msgstr "RSSI"
-
-#. 2
-#: ../clients/cli/devices.c:142
-msgid "CINR"
-msgstr "CINR"
-
-#. 3
-#: ../clients/cli/devices.c:143
-msgid "TX-POW"
-msgstr "FORÇA-TRANSMISSIÓ"
-
-#. 4
-#: ../clients/cli/devices.c:144
-msgid "BSID"
-msgstr "BSID"
-
-#. 1
-#: ../clients/cli/devices.c:154
-msgid "SSID-HEX"
-msgstr "SSID-HEX"
-
-#. 2
-#: ../clients/cli/devices.c:155 ../clients/tui/nmt-page-wifi.c:358
-msgid "BSSID"
-msgstr "BSSID"
-
-#. 3
-#: ../clients/cli/devices.c:156
-msgid "MODE"
-msgstr "MODE"
-
-#. 4
-#: ../clients/cli/devices.c:157
-msgid "CHAN"
-msgstr "CHAN"
-
-#. 5
-#: ../clients/cli/devices.c:158
-msgid "FREQ"
-msgstr "FREQ"
-
-#. 6
-#: ../clients/cli/devices.c:159
-msgid "RATE"
-msgstr "VELOCITAT"
-
-#. 7
-#. 1
-#: ../clients/cli/devices.c:160 ../clients/cli/devices.c:180
-msgid "SIGNAL"
-msgstr "SENYAL"
-
-#. 8
-#: ../clients/cli/devices.c:161
-msgid "BARS"
-msgstr "BARS"
-
-#. 9
-#: ../clients/cli/devices.c:162
-msgid "SECURITY"
-msgstr "SEGURETAT"
-
-#. 10
-#: ../clients/cli/devices.c:163
-msgid "WPA-FLAGS"
-msgstr "INDICADORS-WPA"
-
-#. 11
-#: ../clients/cli/devices.c:164
-msgid "RSN-FLAGS"
-msgstr "INDICADORS-RSN"
-
-#. 14
-#: ../clients/cli/devices.c:167
-msgid "*"
-msgstr "*"
-
-#. 0
-#. 5
-#: ../clients/cli/devices.c:179 ../clients/cli/devices.c:243
-msgid "NSP"
-msgstr "NSP"
-
-#. 0
-#: ../clients/cli/devices.c:194 ../clients/cli/devices.c:203
-msgid "SLAVES"
-msgstr "ESCLAVES"
-
-#. 1
-#: ../clients/cli/devices.c:204
-msgid "CONFIG"
-msgstr ""
-
-#. 0
-#: ../clients/cli/devices.c:213
-msgid "PARENT"
-msgstr "PARE"
-
-#. 1
-#: ../clients/cli/devices.c:214
-msgid "ID"
-msgstr "ID"
-
-#. 0
-#: ../clients/cli/devices.c:223 ../clients/cli/devices.c:238
-msgid "CAPABILITIES"
-msgstr "CAPACITATS"
-
-#. 1
-#: ../clients/cli/devices.c:239
-msgid "WIFI-PROPERTIES"
-msgstr "PROPIETATS-WI-FI"
-
-#. 3
-#: ../clients/cli/devices.c:241
-msgid "WIRED-PROPERTIES"
-msgstr "PROPIETATS-AMB-FIL"
-
-#. 4
-#: ../clients/cli/devices.c:242
-msgid "WIMAX-PROPERTIES"
-msgstr "PROPIETATS-WIMAX"
-
-#. 10
-#: ../clients/cli/devices.c:248 ../clients/tui/nmt-page-bond.c:351
-msgid "BOND"
-msgstr "VINCULADA"
-
-#. 11
-#: ../clients/cli/devices.c:249 ../clients/tui/nmt-page-team.c:145
-msgid "TEAM"
-msgstr "EQUIP"
-
-#. 12
-#: ../clients/cli/devices.c:250 ../clients/tui/nmt-page-bridge.c:81
-msgid "BRIDGE"
-msgstr "PONT"
-
-#. 13
-#: ../clients/cli/devices.c:251 ../clients/tui/nm-editor-utils.c:217
-#: ../clients/tui/nmt-page-vlan.c:94 ../libnm-core/nm-connection.c:1937
-#: ../libnm-glib/nm-device.c:1841 ../libnm-util/nm-connection.c:1632
-#: ../libnm/nm-device.c:1637
-msgid "VLAN"
-msgstr "VLAN"
-
-#. 14
-#: ../clients/cli/devices.c:252
-msgid "BLUETOOTH"
-msgstr "BLUETOOTH"
-
-#. 15
-#: ../clients/cli/devices.c:253
-msgid "CONNECTIONS"
-msgstr "CONNEXIONS"
-
-#. 1
-#: ../clients/cli/devices.c:265
-msgid "CHASSIS-ID"
-msgstr "ID-XASSÍS"
-
-#. 2
-#: ../clients/cli/devices.c:266
-msgid "PORT-ID"
-msgstr "ID-PORT"
-
-#. 3
-#: ../clients/cli/devices.c:267
-msgid "PORT-DESCRIPTION"
-msgstr "DESCRIPCIÓ-PORT"
-
-#. 4
-#: ../clients/cli/devices.c:268
-msgid "SYSTEM-NAME"
-msgstr "NOM-SISTEMA"
-
-#. 5
-#: ../clients/cli/devices.c:269
-msgid "SYSTEM-DESCRIPTION"
-msgstr "DESCRIPCIÓ-SISTEMA"
-
-#. 6
-#: ../clients/cli/devices.c:270
-msgid "SYSTEM-CAPABILITIES"
-msgstr "CAPACITATS-DEL-SISTEMA"
-
-#. 7
-#: ../clients/cli/devices.c:271
-msgid "IEEE-802-1-PVID"
-msgstr "IEEE-802-1-PVID"
-
-#. 8
-#: ../clients/cli/devices.c:272
-msgid "IEEE-802-1-PPVID"
-msgstr "IEEE-802-1-PPVID"
-
-#. 9
-#: ../clients/cli/devices.c:273
-msgid "IEEE-802-1-PPVID-FLAGS"
-msgstr "IEEE-802-1-PPVID-ETIQUETES"
-
-#. 10
-#: ../clients/cli/devices.c:274
-msgid "IEEE-802-1-VID"
-msgstr "IEEE-802-1-VID"
-
-#. 11
-#: ../clients/cli/devices.c:275
-msgid "IEEE-802-1-VLAN-NAME"
-msgstr "IEEE-802-1-NOM-VLAN"
-
-#. 12
-#: ../clients/cli/devices.c:276
-msgid "DESTINATION"
-msgstr "DESTINACIÓ"
-
-#. 13
-#: ../clients/cli/devices.c:277
-msgid "CHASSIS-ID-TYPE"
-msgstr "ID-TIPUS-XASSÍS"
-
-#. 14
-#: ../clients/cli/devices.c:278
-msgid "PORT-ID-TYPE"
-msgstr "TIPUS-ID-PORT"
-
-#: ../clients/cli/devices.c:295
-#, fuzzy, c-format
-msgid ""
-"Usage: nmcli device { COMMAND | help }\n"
-"\n"
-"COMMAND := { status | show | set | connect | reapply | modify | disconnect | "
-"delete | monitor | wifi | lldp }\n"
-"\n"
-"  status\n"
-"\n"
-"  show [<ifname>]\n"
-"\n"
-"  set [ifname] <ifname> [autoconnect yes|no] [managed yes|no]\n"
-"\n"
-"  connect <ifname>\n"
-"\n"
-"  reapply <ifname>\n"
-"\n"
-"  modify <ifname> ([+|-]<setting>.<property> <value>)+\n"
-"\n"
-"  disconnect <ifname> ...\n"
-"\n"
-"  delete <ifname> ...\n"
-"\n"
-"  monitor <ifname> ...\n"
-"\n"
-"  wifi [list [ifname <ifname>] [bssid <BSSID>]]\n"
-"\n"
-"  wifi connect <(B)SSID> [password <password>] [wep-key-type key|phrase] "
-"[ifname <ifname>]\n"
-"                         [bssid <BSSID>] [name <name>] [private yes|no] "
-"[hidden yes|no]\n"
-"\n"
-"  wifi hotspot [ifname <ifname>] [con-name <name>] [ssid <SSID>] [band a|bg] "
-"[channel <channel>] [password <password>]\n"
-"\n"
-"  wifi rescan [ifname <ifname>] [[ssid <SSID to scan>] ...]\n"
-"\n"
-"  lldp [list [ifname <ifname>]]\n"
-"\n"
-msgstr ""
-"Ús: nmcli device { ORDRE | help }\n"
-"\n"
-"ORDRE := { status | show | connect | reapply | disconnect | delete | monitor "
-"| wifi | lldp }\n"
-"\n"
-"  status\n"
-"\n"
-"  show [<ifname>]\n"
-"\n"
-"  set [ifname] <ifname> [autoconnect yes|no] [managed yes|no]\n"
-"\n"
-"  connect <ifname>\n"
-"\n"
-"  reapply <ifname> ...\n"
-"\n"
-"  disconnect <ifname> ...\n"
-"\n"
-"  delete <ifname> ...\n"
-"\n"
-"  monitor <ifname> ...\n"
-"\n"
-"  wifi [list [ifname <ifname>] [bssid <BSSID>]]\n"
-"\n"
-"  wifi connect <(B)SSID> [password <contrasenya>] [wep-key-type key|phrase] "
-"[ifname <ifname>]\n"
-"                         [bssid <BSSID>] [name <nom>] [private yes|no] "
-"[hidden yes|no]\n"
-"\n"
-"  wifi hotspot [ifname <ifname>] [con-name <nom>] [ssid <SSID>] [band a|bg] "
-"[channel <canal>] [password <contrasenya>]\n"
-"\n"
-"  wifi rescan [ifname <ifname>] [[ssid <SSID a escanejar>] ...]\n"
-"\n"
-"  lldp [list [ifname <ifname>]]\n"
-"\n"
-
-#: ../clients/cli/devices.c:318
-#, c-format
-msgid ""
-"Usage: nmcli device status { help }\n"
-"\n"
-"Show status for all devices.\n"
-"By default, the following columns are shown:\n"
-" DEVICE     - interface name\n"
-" TYPE       - device type\n"
-" STATE      - device state\n"
-" CONNECTION - connection activated on device (if any)\n"
-"Displayed columns can be changed using '--fields' global option. 'status' "
-"is\n"
-"the default command, which means 'nmcli device' calls 'nmcli device "
-"status'.\n"
-"\n"
-msgstr ""
-"Utilització: nmcli device status { help }\n"
-"\n"
-"Mostra l'estat per a tots els dispositius.\n"
-"Per defecte es mostren les columnes següents:\n"
-" DEVICE     - nom de la interfície\n"
-" TYPE       - tipus del dispositiu\n"
-" STATE      - estat del dispositiu\n"
-" CONNECTION - connexió activada al dispositiu (si n'hi ha)\n"
-"Les columnes mostrades es poden canviar usant l'opció global «--fields». "
-"«status»\n"
-"és l'ordre predeterminada, cosa que significa que el «dispositiu nmcli» "
-"crida \n"
-"l'«estat del dispositiu nmcli».\n"
-"\n"
-
-#: ../clients/cli/devices.c:333
-#, c-format
-msgid ""
-"Usage: nmcli device show { ARGUMENTS | help }\n"
-"\n"
-"ARGUMENTS := [<ifname>]\n"
-"\n"
-"Show details of device(s).\n"
-"The command lists details for all devices, or for a given device.\n"
-"\n"
-msgstr ""
-"Utilització: nmcli device show { ARGUMENTS | help }\n"
-"\n"
-"ARGUMENTS := [<nom-interfície>]\n"
-"\n"
-"Mostra els detalls del(s) dispositiu(s).\n"
-"L'ordre mostra els detalls per a tots els dispositius, o per a un dispositiu "
-"donat.\n"
-"\n"
-
-#: ../clients/cli/devices.c:344
-#, c-format
-msgid ""
-"Usage: nmcli device connect { ARGUMENTS | help }\n"
-"\n"
-"ARGUMENTS := <ifname>\n"
-"\n"
-"Connect the device.\n"
-"NetworkManager will try to find a suitable connection that will be "
-"activated.\n"
-"It will also consider connections that are not set to auto-connect.\n"
-"\n"
-msgstr ""
-"Utilització: nmcli device connect { ARGUMENTS | help }\n"
-"\n"
-"ARGUMENTS := <nom-interfície>\n"
-"\n"
-"Connecta el dispositiu.\n"
-"El NetworkManager intentarà trobar una connexió adequada que s'activarà.\n"
-"També considerarà connexions que no estan configurades per autoconnectar-"
-"se.\n"
-"\n"
-
-#: ../clients/cli/devices.c:356
-#, fuzzy, c-format
-msgid ""
-"Usage: nmcli device reapply { ARGUMENTS | help }\n"
-"\n"
-"ARGUMENTS := <ifname>\n"
-"\n"
-"Attempts to update device with changes to the currently active connection\n"
-"made since it was last applied.\n"
-"\n"
-msgstr ""
-"Utilització: nmcli device disconnect { ARGUMENTS | help }\n"
-"\n"
-"ARGUMENTS := <nom-interfície> ...\n"
-"\n"
-"Desconnecta dispositius.\n"
-"L'ordre desconnecta el dispositiu i no deixa que autoactivi\n"
-"més connexions sense intervenció de l'usuari o manual.\n"
-"\n"
-
-#: ../clients/cli/devices.c:367
-#, fuzzy, c-format
-msgid ""
-"Usage: nmcli device modify { ARGUMENTS | --help }\n"
-"\n"
-"ARGUMENTS := <ifname> ([+|-]<setting>.<property> <value>)+\n"
-"\n"
-"Modify one or more properties currently active on the device without "
-"modifying\n"
-"the connection profile. The changes have immediate effect. For multi-valued\n"
-"properties you can use optional '+' or '-' prefix to the property name.\n"
-"The '+' sign allows appending items instead of overwriting the whole value.\n"
-"The '-' sign allows removing selected items instead of the whole value.\n"
-"\n"
-"Examples:\n"
-"nmcli dev mod em1 ipv4.method manual ipv4.addr \"192.168.1.2/24, "
-"10.10.1.5/8\"\n"
-"nmcli dev mod em1 +ipv4.dns 8.8.4.4\n"
-"nmcli dev mod em1 -ipv4.dns 1\n"
-"nmcli dev mod em1 -ipv6.addr \"abbe::cafe/56\"\n"
-msgstr ""
-"Utilització: nmcli connection modify { ARGUMENTS | help }\n"
-"\n"
-"ARGUMENTS := [id | uuid | path] <ID> ([+|-]<paràmetre>.<propietat> "
-"<valor>)+\n"
-"\n"
-"Modifica una o més propietats del perfil de la connexió.\n"
-"S'identifica el perfil pel seu nom, UUID o camí D-Bus. Per a propietats amb\n"
-"múltiples valores podeu usar un prefix opcional «+» o «-» al nom de la \n"
-"propietat. El signe «+» permet annexar elements en comptes de sobreescriure\n"
-"tot el valor. El signe «-» permet eliminar elements seleccionats en comptes\n"
-"del valor sencer.\n"
-"\n"
-"Exemples:\n"
-"nmcli con mod home-wifi wifi.ssid rakosnicek\n"
-"nmcli con mod em1-1 ipv4.method manual ipv4.addr \"192.168.1.2/24, "
-"10.10.1.5/8\"\n"
-"nmcli con mod em1-1 +ipv4.dns 8.8.4.4\n"
-"nmcli con mod em1-1 -ipv4.dns 1\n"
-"nmcli con mod em1-1 -ipv6.addr \"abbe::cafe/56\"\n"
-"nmcli con mod bond0 +bond.options mii=500\n"
-"nmcli con mod bond0 -bond.options downdelay\n"
-"\n"
-
-#: ../clients/cli/devices.c:387
-#, c-format
-msgid ""
-"Usage: nmcli device disconnect { ARGUMENTS | help }\n"
-"\n"
-"ARGUMENTS := <ifname> ...\n"
-"\n"
-"Disconnect devices.\n"
-"The command disconnects the device and prevents it from auto-activating\n"
-"further connections without user/manual intervention.\n"
-"\n"
-msgstr ""
-"Utilització: nmcli device disconnect { ARGUMENTS | help }\n"
-"\n"
-"ARGUMENTS := <nom-interfície> ...\n"
-"\n"
-"Desconnecta dispositius.\n"
-"L'ordre desconnecta el dispositiu i no deixa que autoactivi\n"
-"més connexions sense intervenció de l'usuari o manual.\n"
-"\n"
-
-#: ../clients/cli/devices.c:399
-#, c-format
-msgid ""
-"Usage: nmcli device delete { ARGUMENTS | help }\n"
-"\n"
-"ARGUMENTS := <ifname> ...\n"
-"\n"
-"Delete the software devices.\n"
-"The command removes the interfaces. It only works for software devices\n"
-"(like bonds, bridges, etc.). Hardware devices cannot be deleted by the\n"
-"command.\n"
-"\n"
-msgstr ""
-"Utilització: nmcli device delete { ARGUMENTS | help }\n"
-"\n"
-"ARGUMENTS := <nom-interfície> ...\n"
-"\n"
-"Esborra els dispositius de programari.n\n"
-"L'ordre elimina les interfícies. Sols funciona per a dispositius de "
-"programari\n"
-"(com ara vinculades, ponts, etc.). Els dispositius de maquinari no es "
-"poden \n"
-"esborrar per l'ordre.\n"
-"\n"
-
-#: ../clients/cli/devices.c:412
-#, c-format
-msgid ""
-"Usage: nmcli device set { ARGUMENTS | help }\n"
-"\n"
-"ARGUMENTS := DEVICE { PROPERTY [ PROPERTY ... ] }\n"
-"DEVICE    := [ifname] <ifname> \n"
-"PROPERTY  := { autoconnect { yes | no } |\n"
-"             { managed { yes | no }\n"
-"\n"
-"Modify device properties.\n"
-"\n"
-msgstr ""
-"Utilització: nmcli device set { ARGUMENTS | help }\n"
-"\n"
-"ARGUMENTS  := DISPOSITIU { PROPIETAT [ PROPIETAT ... ] }\n"
-"DISPOSITIU := [nom-interfície] <nom-interfície> \n"
-"PROPIETAT  := { autoconnect { yes | no } |\n"
-"             { managed { yes | no }\n"
-"\n"
-"Modifica les propietats del dispositiu.\n"
-"\n"
-
-#: ../clients/cli/devices.c:425
-#, c-format
-msgid ""
-"Usage: nmcli device monitor { ARGUMENTS | help }\n"
-"\n"
-"ARGUMENTS := [<ifname>] ...\n"
-"\n"
-"Monitor device activity.\n"
-"This command prints a line whenever the specified devices change state.\n"
-"Monitors all devices in case no interface is specified.\n"
-"\n"
-msgstr ""
-"Ús: nmcli device monitor { ARGUMENTS | help }\n"
-"\n"
-"ARGUMENTS := [<ifname>]\n"
-"\n"
-"Monitora l'activitat del dispositiu.\n"
-"Amb aquesta ordre s'imprimeix una línia sempre que el dispositiu canviï "
-"l'estat.\n"
-"En el cas que no s'hagi especificat cap dispositiu es monitoren tots els "
-"dispositius.\n"
-"\n"
-
-#: ../clients/cli/devices.c:437
-#, fuzzy, c-format
-msgid ""
-"Usage: nmcli device wifi { ARGUMENTS | help }\n"
-"\n"
-"Perform operation on Wi-Fi devices.\n"
-"\n"
-"ARGUMENTS := [list [ifname <ifname>] [bssid <BSSID>]]\n"
-"\n"
-"List available Wi-Fi access points. The 'ifname' and 'bssid' options can be\n"
-"used to list APs for a particular interface, or with a specific BSSID.\n"
-"\n"
-"ARGUMENTS := connect <(B)SSID> [password <password>] [wep-key-type key|"
-"phrase] [ifname <ifname>]\n"
-"                     [bssid <BSSID>] [name <name>] [private yes|no] [hidden "
-"yes|no]\n"
-"\n"
-"Connect to a Wi-Fi network specified by SSID or BSSID. The command creates\n"
-"a new connection and then activates it on a device. This is a command-line\n"
-"counterpart of clicking an SSID in a GUI client. The command always creates\n"
-"a new connection and thus it is mainly useful for connecting to new Wi-Fi\n"
-"networks. If a connection for the network already exists, it is better to\n"
-"bring up the existing profile as follows: nmcli con up id <name>. Note that\n"
-"only open, WEP and WPA-PSK networks are supported at the moment. It is also\n"
-"assumed that IP configuration is obtained via DHCP.\n"
-"\n"
-"ARGUMENTS := hotspot [ifname <ifname>] [con-name <name>] [ssid <SSID>]\n"
-"                     [band a|bg] [channel <channel>] [password <password>]\n"
-"\n"
-"Create a Wi-Fi hotspot. Use 'connection down' or 'device disconnect'\n"
-"to stop the hotspot.\n"
-"Parameters of the hotspot can be influenced by the optional parameters:\n"
-"ifname - Wi-Fi device to use\n"
-"con-name - name of the created hotspot connection profile\n"
-"ssid - SSID of the hotspot\n"
-"band - Wi-Fi band to use\n"
-"channel - Wi-Fi channel to use\n"
-"password - password to use for the hotspot\n"
-"\n"
-"ARGUMENTS := rescan [ifname <ifname>] [[ssid <SSID to scan>] ...]\n"
-"\n"
-"Request that NetworkManager immediately re-scan for available access "
-"points.\n"
-"NetworkManager scans Wi-Fi networks periodically, but in some cases it "
-"might\n"
-"be useful to start scanning manually. 'ssid' allows scanning for a specific\n"
-"SSID, which is useful for APs with hidden SSIDs. More 'ssid' parameters can "
-"be\n"
-"given. Note that this command does not show the APs,\n"
-"use 'nmcli device wifi list' for that.\n"
-"\n"
-msgstr ""
-"Ús: nmcli device wifi { ARGUMENTS | help }\n"
-"\n"
-"Realitza l'operació sobre els dispositius Wi-Fi.\n"
-"\n"
-"ARGUMENTS := [list [ifname <ifname>] [bssid <BSSID>]]\n"
-"\n"
-"Mostra els punts d'accés Wi-Fi disponibles. Les opcions «ifname» i «bssid»\n"
-"poden usar-se per mostrar els punts d'accés per a una interfície particular, "
-"o per a un BSSID específic.\n"
-"\n"
-"ARGUMENTS := connect <(B)SSID> [password <contrasenya>] [wep-key-type key|"
-"phrase] [ifname <nom-interfície>]\n"
-"                    [bssid <BSSID>] [name <name>] [private yes|no] [hidden "
-"yes|no]\n"
-"\n"
-"Connecta a una xarxa Wi-Fi especificada amb el SSID o el BSSID. L'ordre "
-"crea\n"
-"una connexió nova i després l'activa en un dispositiu. Això és una "
-"contrapart\n"
-"a línia d'ordres en fer clic a un SSID amb un client d'interfície gràfica. "
-"L'ordre\n"
-"sempre crea una connexió nova i així és útil sobretot per connectar-se a "
-"xarxes\n"
-"Wi-Fi noves. Si ja existeix una connexió de xarxa, el millor és recuperar el "
-"perfil\n"
-"existent de la següent manera: nmcli con up <nom>. tingueu en compte que\n"
-"actualment s'admeten únicament xarxes WEP i WPA-PSK obertes. També se\n"
-"suposa que la configuració IP s'obté a través de DHCP.\n"
-"\n"
-"ARGUMENTS := wifi hotspot [ifname <ifname>] [con-name <nom>] [ssid <SSID>]\n"
-"                          [band a|bg] [channel <canal>] [password "
-"<contrasenya>]\n"
-"\n"
-"Crea un punt d'accés Wi-Fi. Utilitzeu «connection down» o «device "
-"disconnet»\n"
-"per aturar el punt d'accés.\n"
-"Els paràmetres del punt d'accés es poden influenciar amb paràmetres "
-"opcionals:\n"
-"ifname - dispositiu Wi-Fi a utilitzar\n"
-"con-name - nom del perfil de connexió de punt d'accés creat\n"
-"ssid - SSID del punt d'accés\n"
-"band - banda Wi-Fi a utilitzar\n"
-"channel - canal Wi-Fi a utilitzar\n"
-"password - contrasenya a utilitzar per al punt d'accés\n"
-"\n"
-"ARGUMENTS := rescan [ifname <ifname>] [[ssid <SSID a escanejar>] ...]\n"
-"\n"
-"Demana que NetworkManager torni a explorar els punts d'accés disponibles.\n"
-"NetworkManager explora les xarxes Wi-Fi periòdicament, però en alguns "
-"casos \n"
-"pot ser útil iniciar manualment l'exploració. «ssid» permet l'exploració "
-"d'un SSID\n"
-"específic, cosa que és útil per als punts d'accés amb els SSID ocults. Es "
-"poden donar\n"
-"altres paràmetres «ssid». Tingueu en compte que aquesta ordre no mostra els "
-"punts\n"
-"d'accés, utilitzeu «nmcli device wifi list» a fer-ho.\n"
-"\n"
-
-#: ../clients/cli/devices.c:484
-#, c-format
-msgid ""
-"Usage: nmcli device lldp { ARGUMENTS | help }\n"
-"\n"
-"ARGUMENTS := [list [ifname <ifname>]]\n"
-"\n"
-"List neighboring devices discovered through LLDP. The 'ifname' option can "
-"be\n"
-"used to list neighbors for a particular interface.\n"
-"\n"
-msgstr ""
-"Utilització: nmcli device lldp { ARGUMENTS | help }\n"
-"\n"
-"ARGUMENTS := [list [ifname <nom-interfície>]]\n"
-"\n"
-"Mostra els dispositius propers descoberts a través de LLDP. L'opció «ifname» "
-"es\n"
-"pot usar per mostrar els veïns per a una interfície particular. \n"
-"\n"
-
-#: ../clients/cli/devices.c:585
-#, c-format
-msgid "Error: No interface specified."
-msgstr "Error: no s'ha especificat cap interfície."
-
-#: ../clients/cli/devices.c:608
-#, c-format
-msgid "Warning: argument '%s' is duplicated.\n"
-msgstr "Advertiment: l'argument «%s» està duplicat.\n"
-
-#: ../clients/cli/devices.c:611
-#, c-format
-msgid "Error: Device '%s' not found.\n"
-msgstr "Error: no s'ha trobat el dispositiu «%s».\n"
-
-#: ../clients/cli/devices.c:612
-#, c-format
-msgid "Error: not all devices found."
-msgstr "Error: no s'han trobat tots els dispositius."
-
-#: ../clients/cli/devices.c:641
-#, fuzzy
-msgid "No interface specified"
-msgstr "Error: no s'ha especificat cap interfície."
-
-#: ../clients/cli/devices.c:660
-#, fuzzy, c-format
-msgid "Device '%s' not found"
-msgstr "Error: no s'ha trobat el dispositiu «%s»."
-
-#: ../clients/cli/devices.c:746 ../clients/cli/devices.c:898
-msgid "(none)"
-msgstr "(cap)"
-
-#: ../clients/cli/devices.c:816
-#, c-format
-msgid "%u MHz"
-msgstr "%u MHz"
-
-#: ../clients/cli/devices.c:817
-#, c-format
-msgid "%u Mbit/s"
-msgstr "%u Mbit/s"
-
-#: ../clients/cli/devices.c:832
-msgid "WPA1"
-msgstr "WPA1"
-
-#: ../clients/cli/devices.c:841
-msgid "802.1X"
-msgstr "802.1X"
-
-#: ../clients/cli/devices.c:857
-msgid "Ad-Hoc"
-msgstr "Ad-Hoc"
-
-#: ../clients/cli/devices.c:858
-msgid "Infra"
-msgstr "Infra"
-
-#: ../clients/cli/devices.c:859
-msgid "N/A"
-msgstr "No disponible"
-
-#: ../clients/cli/devices.c:1083
-msgid "Device details"
-msgstr "Detalls del dispositiu"
-
-#: ../clients/cli/devices.c:1095
-#, c-format
-msgid "Error: 'device show': %s"
-msgstr "Error: «device show»: %s"
-
-#: ../clients/cli/devices.c:1149 ../clients/cli/devices.c:1152
-msgid "(unknown)"
-msgstr "(desconegut)"
-
-#: ../clients/cli/devices.c:1193
-#, c-format
-msgid "%u Mb/s"
-msgstr "%u Mb/s"
-
-#: ../clients/cli/devices.c:1285
-msgid "on"
-msgstr "actiu"
-
-#: ../clients/cli/devices.c:1285
-msgid "off"
-msgstr "inactiu"
-
-#: ../clients/cli/devices.c:1518
-#, c-format
-msgid "Error: 'device status': %s"
-msgstr "Error: «device status»: %s"
-
-#. Add headers
-#: ../clients/cli/devices.c:1524
-msgid "Status of devices"
-msgstr "Estat dels dispositius"
-
-#: ../clients/cli/devices.c:1559 ../clients/cli/devices.c:2015
-#: ../clients/cli/devices.c:3781
-#, c-format
-msgid "Error: invalid extra argument '%s'."
-msgstr "Error: argument extra «%s» no vàlid."
-
-#: ../clients/cli/devices.c:1596 ../clients/cli/general.c:455
-#, c-format
-msgid "Error: Timeout %d sec expired."
-msgstr "Error: s'ha excedit el temps d'espera de %d segons."
-
-#: ../clients/cli/devices.c:1645
-#, c-format
-msgid "Device '%s' successfully activated with '%s'.\n"
-msgstr "L'argument «%s» s'ha activat correctament amb «%s».\n"
-
-#: ../clients/cli/devices.c:1651
-#, c-format
-msgid "Error: Connection activation failed: (%d) %s.\n"
-msgstr "Error: ha fallat l'activació de la connexió: (%d) %s.\n"
-
-#: ../clients/cli/devices.c:1687
-#, c-format
-msgid "Error: Failed to setup a Wi-Fi hotspot: %s"
-msgstr "Error: no s'ha pogut establir un punt d'accés Wi-Fi: %s"
-
-#: ../clients/cli/devices.c:1690
-#, c-format
-msgid "Error: Failed to add/activate new connection: %s"
-msgstr "Error: no s'ha pogut afegir/activar la connexió nova: %s"
-
-#: ../clients/cli/devices.c:1700
-#, c-format
-msgid "Error: Failed to setup a Wi-Fi hotspot"
-msgstr "Error: no s'ha pogut establir un punt d'accés Wi-Fi"
-
-#: ../clients/cli/devices.c:1702
-#, c-format
-msgid "Error: Failed to add/activate new connection: Unknown error"
-msgstr "Error: no s'ha pogut afegir/activar la connexió nova: Error desconegut"
-
-#: ../clients/cli/devices.c:1714
-#, c-format
-msgid "Connection with UUID '%s' created and activated on device '%s'\n"
-msgstr ""
-"La connexió amb UUID «%s» ha estat creada i activada al dispositiu «%s»\n"
-
-#: ../clients/cli/devices.c:1717
-#, c-format
-msgid "Hotspot '%s' activated on device '%s'\n"
-msgstr "S'ha activat el Hotspot «%s» al dispositiu «%s»\n"
-
-#: ../clients/cli/devices.c:1781
-#, c-format
-msgid "Error: Device activation failed: %s"
-msgstr "Error: no s'ha pogut activar el dispositu: %s"
-
-#: ../clients/cli/devices.c:1790
-#, c-format
-msgid "Error: Device activation failed: device was disconnected"
-msgstr ""
-"Error: No s'ha pogut activar el dispositiu: el dispositiu estava desconnectat"
-
-#: ../clients/cli/devices.c:1805
-#, c-format
-msgid "Device '%s' has been connected.\n"
-msgstr ""
-"El dispositiu «%s» s'ha desconnectat.\n"
-"\n"
-
-#: ../clients/cli/devices.c:1846
-#, c-format
-msgid "Error: extra argument not allowed: '%s'."
-msgstr "Error: no es permet un argument extra: «%s»."
-
-#: ../clients/cli/devices.c:1918 ../clients/cli/devices.c:1933
-#: ../clients/cli/devices.c:2163
-#, c-format
-msgid "Device '%s' successfully disconnected.\n"
-msgstr "El dispositiu «%s» s'ha desconnectat correctament.\n"
-
-#: ../clients/cli/devices.c:1921
-#, c-format
-msgid "Device '%s' successfully removed.\n"
-msgstr "El dispositiu «%s» s'ha suprimit correctament.\n"
-
-#: ../clients/cli/devices.c:1980 ../clients/cli/devices.c:2050
-#, fuzzy, c-format
-msgid "Error: Reapplying connection to device '%s' (%s) failed: %s"
-msgstr "Error: ha fallat la supressió del dispositiu «%s» (%s): %s\n"
-
-#: ../clients/cli/devices.c:1990 ../clients/cli/devices.c:2059
-#, fuzzy, c-format
-msgid "Connection successfully reapplied to device '%s'.\n"
-msgstr "La connexió s'ha activat correctament (camí actiu D-Bus: %s)\n"
-
-#: ../clients/cli/devices.c:2084
-#, fuzzy, c-format
-msgid "Error: Reading applied connection from device '%s' (%s) failed: %s"
-msgstr "Error: ha fallat la supressió del dispositiu «%s» (%s): %s\n"
-
-#: ../clients/cli/devices.c:2148
-#, c-format
-msgid "Error: not all devices disconnected."
-msgstr "Error: no s'han desconnectat tots els dispositius."
-
-#: ../clients/cli/devices.c:2149
-#, c-format
-msgid "Error: Device '%s' (%s) disconnecting failed: %s\n"
-msgstr "Error: la desconnexió del dispositiu «%s» (%s) ha fallat: %s\n"
-
-#: ../clients/cli/devices.c:2227
-#, c-format
-msgid "Error: not all devices deleted."
-msgstr "Error: no s'han esborrat tots els dispositius."
-
-#: ../clients/cli/devices.c:2228
-#, c-format
-msgid "Error: Device '%s' (%s) deletion failed: %s\n"
-msgstr "Error: ha fallat la supressió del dispositiu «%s» (%s): %s\n"
-
-#: ../clients/cli/devices.c:2312
-#, c-format
-msgid "Error: No property specified."
-msgstr "Error: no s'ha especificat cap propietat."
-
-#: ../clients/cli/devices.c:2327 ../clients/cli/devices.c:2344
-#: ../clients/cli/general.c:664 ../clients/cli/general.c:676
-#, c-format
-msgid "Error: '%s' argument is missing."
-msgstr "Error: Falta l'argument «%s»."
-
-#: ../clients/cli/devices.c:2333
-#, c-format
-msgid "Error: 'managed': %s."
-msgstr "Error: «managed»: %s"
-
-#: ../clients/cli/devices.c:2350
-#, c-format
-msgid "Error: 'autoconnect': %s."
-msgstr "Error: «autoconnect»: %s."
-
-#: ../clients/cli/devices.c:2358 ../clients/cli/general.c:690
-#, c-format
-msgid "Error: property '%s' is not known."
-msgstr "Error: la propietat «%s» és desconeguda."
-
-#: ../clients/cli/devices.c:2408
-#, c-format
-msgid "%s: using connection '%s'\n"
-msgstr "%s: mitjançant la connexió «%s»\n"
-
-#: ../clients/cli/devices.c:2434
-#, c-format
-msgid "%s: device created\n"
-msgstr "%s: dispositiu creat\n"
-
-#: ../clients/cli/devices.c:2441
-#, c-format
-msgid "%s: device removed\n"
-msgstr "%s: dispositiu suprimit\n"
-
-#: ../clients/cli/devices.c:2639
-msgid "Wi-Fi scan list"
-msgstr "Llista d'escaneig Wi-Fi"
-
-#: ../clients/cli/devices.c:2687
-#, c-format
-msgid "Error: 'device wifi': %s"
-msgstr "Error: «device wifi»: %s"
-
-#: ../clients/cli/devices.c:2698
-#, c-format
-msgid "Error: Device '%s' not found."
-msgstr "Error: no s'ha trobat el dispositiu «%s»."
-
-#: ../clients/cli/devices.c:2719 ../clients/cli/devices.c:2801
-#, c-format
-msgid "Error: Access point with bssid '%s' not found."
-msgstr "Error: no s'ha trobat el punt d'accés amb bssid «%s»."
-
-#: ../clients/cli/devices.c:2745
-#, c-format
-msgid ""
-"Error: Device '%s' was not recognized as a Wi-Fi device, check "
-"NetworkManager Wi-Fi plugin."
-msgstr ""
-"Error: el dispositiu «%s» no s'ha reconegut com un dispositiu Wi-Fi, "
-"verifiqueu el connector Wi-Fi del NetworkManager."
-
-#: ../clients/cli/devices.c:2749 ../clients/cli/devices.c:3026
-#: ../clients/cli/devices.c:3461 ../clients/cli/devices.c:3620
-#, c-format
-msgid "Error: Device '%s' is not a Wi-Fi device."
-msgstr "Error: el dispositiu «%s» no és un dispositiu Wi-Fi."
-
-#: ../clients/cli/devices.c:2876
-msgid "SSID or BSSID: "
-msgstr "SSID o BSSID: "
-
-#: ../clients/cli/devices.c:2881
-#, c-format
-msgid "Error: SSID or BSSID are missing."
-msgstr "Error: falten la SSID o la BSSID."
-
-#: ../clients/cli/devices.c:2917
-#, c-format
-msgid "Error: bssid argument value '%s' is not a valid BSSID."
-msgstr ""
-"Error: el valor «%s» de l'argumenta de la bssid no és una BSSID vàlida."
-
-#: ../clients/cli/devices.c:2947
-#, c-format
-msgid ""
-"Error: wep-key-type argument value '%s' is invalid, use 'key' or 'phrase'."
-msgstr ""
-"Error: el valor «%s» de l'argument wep-key-type no és vàlid, useu «key» o "
-"«phrase»."
-
-#: ../clients/cli/devices.c:2974 ../clients/cli/devices.c:2992
-#, c-format
-msgid "Error: %s: %s."
-msgstr "Error: %s: %s."
-
-#: ../clients/cli/devices.c:3009
-#, c-format
-msgid "Error: BSSID to connect to (%s) differs from bssid argument (%s)."
-msgstr ""
-"Error: el BSSID per connectar a (%s) és diferent de l'argument bssid (%s)."
-
-#: ../clients/cli/devices.c:3015
-#, c-format
-msgid "Error: Parameter '%s' is neither SSID nor BSSID."
-msgstr "Error: El paràmetre «%s» no és ni SSID ni BSSID."
-
-#: ../clients/cli/devices.c:3028 ../clients/cli/devices.c:3463
-#: ../clients/cli/devices.c:3622
-#, c-format
-msgid "Error: No Wi-Fi device found."
-msgstr "Error: no s'ha trobat cap dispositiu Wi-Fi."
-
-#: ../clients/cli/devices.c:3048
-#, c-format
-msgid "Error: Failed to scan hidden SSID: %s."
-msgstr "Error: no s'ha pogut escanejar l'SSID amagat: %s."
-
-#: ../clients/cli/devices.c:3075
-#, c-format
-msgid "Error: No network with SSID '%s' found."
-msgstr "Error: no s'ha trobat cap xarxa amb la SSID «%s»."
-
-#: ../clients/cli/devices.c:3077
-#, c-format
-msgid "Error: No access point with BSSID '%s' found."
-msgstr "Error: no s'ha trobat cap punt d'accés amb la BSSID «%s»."
-
-#: ../clients/cli/devices.c:3119
-#, c-format
-msgid ""
-"Warning: '%s' should be SSID for hidden APs; but it looks like a BSSID.\n"
-msgstr ""
-"Advertiment: «%s» hauria de ser SSID per als punts d'accés amagats, però "
-"sembla un BSSID.\n"
-
-#: ../clients/cli/devices.c:3133
-msgid "Password: "
-msgstr "Contrasenya:"
-
-#: ../clients/cli/devices.c:3282
-#, c-format
-msgid "'%s' is not valid WPA PSK"
-msgstr "«%s» no és una WPS PSK vàlida"
-
-#: ../clients/cli/devices.c:3299
-#, c-format
-msgid "'%s' is not valid WEP key (it should be 5 or 13 ASCII chars)"
-msgstr ""
-"«%s» no és una clau WEP vàlida (hauria de tenir 5 o 13 caràcters ASCII)"
-
-#: ../clients/cli/devices.c:3315
-#, c-format
-msgid "Hotspot password: %s\n"
-msgstr "Contrasenya del punt d'accés: %s\n"
-
-#: ../clients/cli/devices.c:3386
-#, c-format
-msgid "Error: ssid is too long."
-msgstr "Error: la ssid és massa llarga."
-
-#: ../clients/cli/devices.c:3400
-#, c-format
-msgid "Error: band argument value '%s' is invalid; use 'a' or 'bg'."
-msgstr ""
-"Error: el valor «%s» de l'argument de banda no és vàlid; useu «a» o «bg»."
-
-#: ../clients/cli/devices.c:3425
-#, c-format
-msgid "Error: Unknown parameter %s."
-msgstr "Error: paràmetre desconegut: %s."
-
-#: ../clients/cli/devices.c:3445
-#, c-format
-msgid "Error: channel requires band too."
-msgstr "Error: el canal requereix també una banda."
-
-#: ../clients/cli/devices.c:3450
-#, c-format
-msgid "Error: channel '%s' not valid for band '%s'."
-msgstr "Error: el canal «%s» no és vàlid per a la banda «%s»."
-
-#: ../clients/cli/devices.c:3474
-#, c-format
-msgid "Error: Device '%s' supports neither AP nor Ad-Hoc mode."
-msgstr "Error: el dispositiu «%s» no dóna suport ni al mode AP ni a l'Ad-Hoc."
-
-#: ../clients/cli/devices.c:3508
-#, c-format
-msgid "Error: Invalid 'password': %s."
-msgstr "Error: 'password' no és vàlid: %s."
-
-#: ../clients/cli/devices.c:3583
-#, c-format
-msgid "Error: '%s' cannot repeat."
-msgstr "Error: «%s» no pot repetir."
-
-#. Main header name
-#: ../clients/cli/devices.c:3688
-msgid "Device LLDP neighbors"
-msgstr "Veïns LLDP del dispositiu"
-
-#: ../clients/cli/devices.c:3798
-#, c-format
-msgid "Error: 'device lldp list': %s"
-msgstr "Error: «device lldp list»: %s"
-
-#: ../clients/cli/general.c:37
-msgid "RUNNING"
-msgstr "S'ESTÀ-EXECUTANT"
-
-#. 0
-#: ../clients/cli/general.c:38
-msgid "VERSION"
-msgstr "VERSIÓ"
-
-#. 2
-#: ../clients/cli/general.c:40
-msgid "STARTUP"
-msgstr "INICI"
-
-#. 3
-#: ../clients/cli/general.c:41
-msgid "CONNECTIVITY"
-msgstr "CONNECTIVITAT"
-
-#. 4
-#: ../clients/cli/general.c:42
-msgid "NETWORKING"
-msgstr "XARXA"
-
-#. 5
-#: ../clients/cli/general.c:43
-msgid "WIFI-HW"
-msgstr "WI-FI-HW"
-
-#. 6
-#: ../clients/cli/general.c:44
-msgid "WIFI"
-msgstr "WI-FI"
-
-#. 7
-#: ../clients/cli/general.c:45
-msgid "WWAN-HW"
-msgstr "WWAN-HW"
-
-#. 8
-#: ../clients/cli/general.c:46
-msgid "WWAN"
-msgstr "WWAN"
-
-#. 9
-#: ../clients/cli/general.c:47
-msgid "WIMAX-HW"
-msgstr "WIMAX-HW"
-
-#. 10
-#: ../clients/cli/general.c:48
-msgid "WIMAX"
-msgstr "WIMAX"
-
-#: ../clients/cli/general.c:64
-msgid "PERMISSION"
-msgstr "PERMÍS"
-
-#. 0
-#: ../clients/cli/general.c:65
-msgid "VALUE"
-msgstr "VALOR"
-
-#: ../clients/cli/general.c:73
-msgid "LEVEL"
-msgstr "NIVELL"
-
-#. 0
-#: ../clients/cli/general.c:74
-msgid "DOMAINS"
-msgstr "DOMINIS"
-
-#: ../clients/cli/general.c:88
-#, c-format
-msgid ""
-"Usage: nmcli general { COMMAND | help }\n"
-"\n"
-"COMMAND := { status | hostname | permissions | logging }\n"
-"\n"
-"  status\n"
-"\n"
-"  hostname [<hostname>]\n"
-"\n"
-"  permissions\n"
-"\n"
-"  logging [level <log level>] [domains <log domains>]\n"
-"\n"
-msgstr ""
-"Utilitizació: nmcli general { ORDRE | help }\n"
-"\n"
-"ORDRE := { status | hostname | permissions | logging }\n"
-"\n"
-"  status\n"
-"\n"
-"  hostname [<nom del sistema>]\n"
-"\n"
-"  permissions\n"
-"\n"
-"  logging [level <nivell de registre>] [domains <domini del registre>]\n"
-"\n"
-
-#: ../clients/cli/general.c:99
-#, c-format
-msgid ""
-"Usage: nmcli general status { help }\n"
-"\n"
-"Show overall status of NetworkManager.\n"
-"'status' is the default action, which means 'nmcli gen' calls 'nmcli gen "
-"status'\n"
-"\n"
-msgstr ""
-"Utilització: nmcli general status { help }\n"
-"\n"
-"Mostra l'estat general del NetworkManager.\n"
-"«status» és l'acció predeterminada, cosa que significa «nmcli gen» crida "
-"«nmcli gen status»\n"
-"\n"
-
-#: ../clients/cli/general.c:108
-#, c-format
-msgid ""
-"Usage: nmcli general hostname { ARGUMENTS | help }\n"
-"\n"
-"ARGUMENTS := [<hostname>]\n"
-"\n"
-"Get or change persistent system hostname.\n"
-"With no arguments, this prints currently configured hostname. When you pass\n"
-"a hostname, NetworkManager will set it as the new persistent system "
-"hostname.\n"
-"\n"
-msgstr ""
-"Utilització: nmcli general hostname { ARGUMENTS | help }\n"
-"\n"
-"ARGUMENTS := [<hostname>]\n"
-"\n"
-"Obté o canvia el nom persistent del sistema.\n"
-"Sense arguments, això imprimeix el nom del sistema configurat actualment. "
-"Quan\n"
-"passeu un argument, el NetworkManager l'establirà com a nou nom persistent "
-"de sistema.\n"
-"\n"
-
-#: ../clients/cli/general.c:120
-#, c-format
-msgid ""
-"Usage: nmcli general permissions { help }\n"
-"\n"
-"Show caller permissions for authenticated operations.\n"
-"\n"
-msgstr ""
-"Utilització: nmcli general permissions { help }\n"
-"\n"
-"Crida els permisos de l'agent que crida per a operacions autenticades.\n"
-"\n"
-
-#: ../clients/cli/general.c:128
-#, c-format
-msgid ""
-"Usage: nmcli general logging { ARGUMENTS | help }\n"
-"\n"
-"ARGUMENTS := [level <log level>] [domains <log domains>]\n"
-"\n"
-"Get or change NetworkManager logging level and domains.\n"
-"Without any argument current logging level and domains are shown. In order "
-"to\n"
-"change logging state, provide level and/or domain. Please refer to the man "
-"page\n"
-"for the list of possible logging domains.\n"
-"\n"
-msgstr ""
-"Utilització: nmcli general logging { ARGUMENTS | help }\n"
-"\n"
-"ARGUMENTS := [level <nivell de registre>] [domains <dominis de registre>]\n"
-"\n"
-"Obté o canvia els nivells i dominis de registre del NetworkManager.\n"
-"Sense cap argument es mostren els nivells i dominis actuals de registre. "
-"Per \n"
-"canviar l'estat de registre, proveeix el nivell i/o el domini. Si us plau "
-"referiu-vos\n"
-"a la pàgina del manual per a la llista de possibles dominis de registre.\n"
-"\n"
-
-#: ../clients/cli/general.c:141
-#, c-format
-msgid ""
-"Usage: nmcli networking { COMMAND | help }\n"
-"\n"
-"COMMAND := { [ on | off | connectivity ] }\n"
-"\n"
-"  on\n"
-"\n"
-"  off\n"
-"\n"
-"  connectivity [check]\n"
-"\n"
-msgstr ""
-"Utilització: nmcli networking { ORDRE | help }\n"
-"\n"
-"ORDRE := { [ on | off | connectivity ] }\n"
-"\n"
-"  on\n"
-"\n"
-"  off\n"
-"\n"
-"  connectivity [check]\n"
-"\n"
-
-#: ../clients/cli/general.c:151
-#, c-format
-msgid ""
-"Usage: nmcli networking on { help }\n"
-"\n"
-"Switch networking on.\n"
-"\n"
-msgstr ""
-"Utilització: nmcli networking on { help }\n"
-"\n"
-"Activa la connexió a la xarxa.\n"
-"\n"
-
-#: ../clients/cli/general.c:159
-#, c-format
-msgid ""
-"Usage: nmcli networking off { help }\n"
-"\n"
-"Switch networking off.\n"
-"\n"
-msgstr ""
-"Utilització: nmcli networking off { help }\n"
-"\n"
-"Desactiva la connexió a la xarxa.\n"
-"\n"
-
-#: ../clients/cli/general.c:167
-#, c-format
-msgid ""
-"Usage: nmcli networking connectivity { ARGUMENTS | help }\n"
-"\n"
-"ARGUMENTS := [check]\n"
-"\n"
-"Get network connectivity state.\n"
-"The optional 'check' argument makes NetworkManager re-check the "
-"connectivity.\n"
-"\n"
-msgstr ""
-"Utilització: nmcli networking connectivity { ARGUMENTS | help }\n"
-"\n"
-"ARGUMENTS := [check]\n"
-"\n"
-"Obté l'estat de connectivitat a la xarxa.\n"
-"L'argument opcional «check» fa que el NetworkManager torni a verificar la "
-"connectivitat.\n"
-"\n"
-
-#: ../clients/cli/general.c:179
-#, c-format
-msgid ""
-"Usage: nmcli radio { COMMAND | help }\n"
-"\n"
-"COMMAND := { all | wifi | wwan }\n"
-"\n"
-"  all | wifi | wwan [ on | off ]\n"
-"\n"
-msgstr ""
-"Utilització: nmcli radio { ORDRE | help }\n"
-"\n"
-"  ORDRE := { all | wifi | wwan }\n"
-"\n"
-"  all | wifi | wman [ on | off ]\n"
-"\n"
-
-#: ../clients/cli/general.c:188
-#, c-format
-msgid ""
-"Usage: nmcli radio all { ARGUMENTS | help }\n"
-"\n"
-"ARGUMENTS := [on | off]\n"
-"\n"
-"Get status of all radio switches, or turn them on/off.\n"
-"\n"
-msgstr ""
-"Utilització: nmcli radio all { ARGUMENTS | help }\n"
-"\n"
-"ARGUMENTS := [on | off]\n"
-"\n"
-"Obté l'estat de tots els botons d'opcions, o activeu-los/desactiveu-los.\n"
-"\n"
-
-#: ../clients/cli/general.c:198
-#, c-format
-msgid ""
-"Usage: nmcli radio wifi { ARGUMENTS | help }\n"
-"\n"
-"ARGUMENTS := [on | off]\n"
-"\n"
-"Get status of Wi-Fi radio switch, or turn it on/off.\n"
-"\n"
-msgstr ""
-"Utilització: nmcli radio wifi { ARGUMENTS | help }\n"
-"\n"
-"ARGUMENTS := [on | off]\n"
-"\n"
-"Obté l'estat del botó d'opció del Wi-Fi, o activeu-lo/desactiveu-lo.\n"
-"\n"
-
-#: ../clients/cli/general.c:208
-#, c-format
-msgid ""
-"Usage: nmcli radio wwan { ARGUMENTS | help }\n"
-"\n"
-"ARGUMENTS := [on | off]\n"
-"\n"
-"Get status of mobile broadband radio switch, or turn it on/off.\n"
-"\n"
-msgstr ""
-"Utilització: nmcli radio wwan { ARGUMENTS | help }\n"
-"\n"
-"ARGUMENTS := [on | off]\n"
-"\n"
-"Obté l'estat del botó d'opció de la banda ampla mòbil, o activeu-lo/"
-"desactiveu-lo.\n"
-"\n"
-
-#: ../clients/cli/general.c:218
-#, c-format
-msgid ""
-"Usage: nmcli monitor\n"
-"\n"
-"Monitor NetworkManager changes.\n"
-"Prints a line whenever a change occurs in NetworkManager\n"
-"\n"
-msgstr ""
-"Ús: nmcli monitor\n"
-"\n"
-"Monitora els canvis de NetworkManager.\n"
-"Imprimeix una línia cada vegada que es produeixi un canvi a NetworkManager.\n"
-"\n"
-
-#: ../clients/cli/general.c:236
-msgid "asleep"
-msgstr "dormint"
-
-#: ../clients/cli/general.c:238
-msgid "connecting"
-msgstr "s'està connectant"
-
-#: ../clients/cli/general.c:240
-msgid "connected (local only)"
-msgstr "connectat (sols local)"
-
-#: ../clients/cli/general.c:242
-msgid "connected (site only)"
-msgstr "connectat (sols el lloc)"
-
-#: ../clients/cli/general.c:246
-msgid "disconnecting"
-msgstr "s'està desconnectant"
-
-#: ../clients/cli/general.c:280
-msgid "none"
-msgstr "cap"
-
-#: ../clients/cli/general.c:282
-msgid "portal"
-msgstr "portal"
-
-#: ../clients/cli/general.c:284
-msgid "limited"
-msgstr "limitat"
-
-#: ../clients/cli/general.c:286
-msgid "full"
-msgstr "complet"
-
-#: ../clients/cli/general.c:337
-#, c-format
-msgid "Error: only these fields are allowed: %s"
-msgstr "Error: sols estan permesos aquests camps: %s"
-
-#: ../clients/cli/general.c:352
-msgid "NetworkManager status"
-msgstr "Estat del NetworkManager"
-
-#: ../clients/cli/general.c:357
-msgid "running"
-msgstr "s'està executant"
-
-#: ../clients/cli/general.c:360
-msgid "starting"
-msgstr "s'està iniciant"
-
-#: ../clients/cli/general.c:360
-msgid "started"
-msgstr "iniciat"
-
-#: ../clients/cli/general.c:362 ../clients/cli/general.c:363
-#: ../clients/cli/general.c:364 ../clients/cli/general.c:365
-#: ../clients/cli/general.c:366
-msgid "enabled"
-msgstr "habilitat"
-
-#: ../clients/cli/general.c:362 ../clients/cli/general.c:363
-#: ../clients/cli/general.c:364 ../clients/cli/general.c:365
-#: ../clients/cli/general.c:366
-msgid "disabled"
-msgstr "inhabilitat"
-
-#: ../clients/cli/general.c:444
-msgid "auth"
-msgstr "auten"
-
-#: ../clients/cli/general.c:485
-#, c-format
-msgid "Error: 'general permissions': %s"
-msgstr "Error: «general permissions»: %s"
-
-#: ../clients/cli/general.c:491
-msgid "NetworkManager permissions"
-msgstr "Permisos del NetworkManager"
-
-#: ../clients/cli/general.c:595
-#, c-format
-msgid "Error: 'general logging': %s"
-msgstr "Error: «general logging»: %s"
-
-#: ../clients/cli/general.c:609
-msgid "NetworkManager logging"
-msgstr "Registre del NetworkManager"
-
-#: ../clients/cli/general.c:700
-#, c-format
-msgid "Error: failed to set logging: %s"
-msgstr "Error: no s'ha pogut establir el registre: %s"
-
-#: ../clients/cli/general.c:717
-#, c-format
-msgid "Error: failed to set hostname: %s"
-msgstr "Error: no s'ha pogut establir el nom de l'ordiador: %s"
-
-#: ../clients/cli/general.c:786
-#, c-format
-msgid "Error: '--fields' value '%s' is not valid here (allowed field: %s)"
-msgstr "Error: aquí no és vàlid el valor «%s» de «--fields» (camp permès: %s)"
-
-#: ../clients/cli/general.c:811
-#, c-format
-msgid "Error: invalid '%s' argument: '%s' (use on/off)."
-msgstr "Error: paràmetre «%s» no és vàlid: «%s» (useu on/off)."
-
-#. no arguments -> get current state
-#: ../clients/cli/general.c:859 ../clients/cli/general.c:871
-msgid "Connectivity"
-msgstr "Connectivitat"
-
-#: ../clients/cli/general.c:874
-#, c-format
-msgid "Error: 'networking' command '%s' is not valid."
-msgstr "Error: l'ordre «%s» de «networking» no és vàlida."
-
-#: ../clients/cli/general.c:888
-msgid "Networking"
-msgstr "Xarxa"
-
-#. no argument, show all radio switches
-#: ../clients/cli/general.c:923
-msgid "Radio switches"
-msgstr "Botons d'opcions"
-
-#. no argument, show current WiFi state
-#: ../clients/cli/general.c:953
-msgid "Wi-Fi radio switch"
-msgstr "Botó d'opció del Wi-Fi"
-
-#. no argument, show current WWAN (mobile broadband) state
-#: ../clients/cli/general.c:980
-msgid "WWAN radio switch"
-msgstr "Botó d'opció del WWAN"
-
-#: ../clients/cli/general.c:1029
-msgid "NetworkManager has started"
-msgstr "NetworkManager s'ha iniciat"
-
-#: ../clients/cli/general.c:1029
-msgid "NetworkManager has stopped"
-msgstr "NetworkManager s'ha aturat"
-
-#: ../clients/cli/general.c:1040
-#, c-format
-msgid "Hostname set to '%s'\n"
-msgstr "Nom d'amfitrió establert a «%s»\n"
-
-#: ../clients/cli/general.c:1055
-#, c-format
-msgid "'%s' is now the primary connection\n"
-msgstr "«%s» ara és la connexió primària\n"
-
-#: ../clients/cli/general.c:1057
-#, c-format
-msgid "There's no primary connection\n"
-msgstr "No hi ha cap connexió primària\n"
-
-#: ../clients/cli/general.c:1069
-#, c-format
-msgid "Connectivity is now '%s'\n"
-msgstr "La connectivitat ara està «%s»\n"
-
-#: ../clients/cli/general.c:1082
-#, c-format
-msgid "Networkmanager is now in the '%s' state\n"
-msgstr "NetworkManager ara està en estat «%s»\n"
-
-#: ../clients/cli/general.c:1103
-#, fuzzy
-msgid "connection available"
-msgstr "no s'ha pogut connectar"
-
-#: ../clients/cli/general.c:1105
-#, fuzzy
-msgid "connections available"
-msgstr "no s'ha pogut connectar"
-
-#: ../clients/cli/general.c:1123
-#, fuzzy
-msgid "autoconnect"
-msgstr "connectat"
-
-#: ../clients/cli/general.c:1125
-#, fuzzy
-msgid "fw missing"
-msgstr "dades faltants"
-
-#: ../clients/cli/general.c:1130
-#, fuzzy
-msgid "plugin missing"
-msgstr "dades faltants"
-
-#: ../clients/cli/general.c:1135
-msgid "sw"
-msgstr ""
-
-#: ../clients/cli/general.c:1137
-#, fuzzy
-msgid "hw"
-msgstr "Mostra"
-
-#: ../clients/cli/general.c:1142
-msgid "iface"
-msgstr ""
-
-#: ../clients/cli/general.c:1145
-#, fuzzy
-msgid "port"
-msgstr "portal"
-
-#: ../clients/cli/general.c:1148
-msgid "mtu"
-msgstr ""
-
-#: ../clients/cli/general.c:1165
-#, fuzzy
-msgid "master"
-msgstr "Mestre: "
-
-#: ../clients/cli/general.c:1171
-#, fuzzy
-msgid "ip4 default"
-msgstr "predeterminat"
-
-#: ../clients/cli/general.c:1173
-#, fuzzy
-msgid "ip6 default"
-msgstr "predeterminat"
-
-#: ../clients/cli/general.c:1253
-#, fuzzy, c-format
-msgid "%s VPN connection"
-msgstr "Connexió VPN"
-
-#: ../clients/cli/general.c:1323
-#, c-format
-msgid ""
-"Use \"nmcli device show\" to get complete information about known devices "
-"and\n"
-"\"nmcli connection show\" to get an overview on active connection profiles.\n"
-"\n"
-"Consult nmcli(1) and nmcli-examples(5) manual pages for complete usage "
-"details.\n"
-msgstr ""
-
-#: ../clients/cli/general.c:1344
-#, c-format
-msgid "Error: 'monitor' command '%s' is not valid."
-msgstr "Error: l'ordre «%s» de «monitor» no és vàlida."
-
-#: ../clients/cli/general.c:1356
-msgid "Networkmanager is not running (waiting for it)\n"
-msgstr "NetworkManager no s'està executant (a la seva espera)\n"
-
-#: ../clients/cli/nmcli.c:171
-#, fuzzy, c-format
-msgid ""
-"Usage: nmcli [OPTIONS] OBJECT { COMMAND | help }\n"
-"\n"
-"OPTIONS\n"
-"  -t[erse]                                       terse output\n"
-"  -p[retty]                                      pretty output\n"
-"  -m[ode] tabular|multiline                      output mode\n"
-"  -c[olors] auto|yes|no                          whether to use colors in "
-"output\n"
-"  -f[ields] <field1,field2,...>|all|common       specify fields to output\n"
-"  -g[et-values] <field1,field2,...>|all|common   shortcut for -m tabular -t -"
-"f\n"
-"  -e[scape] yes|no                               escape columns separators "
-"in values\n"
-"  -a[sk]                                         ask for missing parameters\n"
-"  -s[how-secrets]                                allow displaying passwords\n"
-"  -w[ait] <seconds>                              set timeout waiting for "
-"finishing operations\n"
-"  -v[ersion]                                     show program version\n"
-"  -h[elp]                                        print this help\n"
-"\n"
-"OBJECT\n"
-"  g[eneral]       NetworkManager's general status and operations\n"
-"  n[etworking]    overall networking control\n"
-"  r[adio]         NetworkManager radio switches\n"
-"  c[onnection]    NetworkManager's connections\n"
-"  d[evice]        devices managed by NetworkManager\n"
-"  a[gent]         NetworkManager secret agent or polkit agent\n"
-"  m[onitor]       monitor NetworkManager changes\n"
-"\n"
-msgstr ""
-"Ús: %s [OPCIONS] OBJECTE { ORDRE | help }\n"
-"\n"
-"OPCIONS\n"
-"  -t[erse]                                   sortida lacònica\n"
-"  -p[retty]                                  sortida embellida\n"
-"  -m[ode] tabular|multiline                  mode de sortida\n"
-"  -c[olors] auto|yes|no                      si s'utilitzen colors en la "
-"sortida\n"
-"  -f[ields] <camp1,camp2,...>|all|common     especifica els camps de la "
-"sortida\n"
-"  -e[scape] yes|no                          separadors de columnes "
-"d'escapament als valors\n"
-"  -a[sk]                                     demana els paràmetres que "
-"faltin\n"
-"  -s[how-secrets]                            permet que es mostrin les "
-"contrasenyes\n"
-"  -w[ait] <segons>                           estableix el temps d'espera per "
-"a finalitzar operacions\n"
-"  -v[ersion]                                 mostra la versió del programa\n"
-"  -h[elp]                                    imprimeix aquesta ajuda\n"
-"\n"
-"OBJECTE\n"
-"  g[eneral]       estats i operacions generals de NetworkManager\n"
-"  n[etworking]    control total de la xarxa\n"
-"  r[adio]         interruptors de ràdio de NetworkManager\n"
-"  c[onnection]    connexions de NetworkManager\n"
-"  d[evice]        dispositius gestionats amb NetworkManager\n"
-"  a[gent]         agent secret de NetworkManager o agent de polkit\n"
-"  m[monitor]      monitora els canvis de NetworkManager\n"
-"\n"
-
-#: ../clients/cli/nmcli.c:249
-#, c-format
-msgid "Error: Option '--terse' is specified the second time."
-msgstr "Error: l'opció «--terse» s'ha especificat dos cops."
-
-#: ../clients/cli/nmcli.c:254
-#, c-format
-msgid "Error: Option '--terse' is mutually exclusive with '--pretty'."
-msgstr "Error: l'opció «--terse» és mútuament exclusiu amb «--pretty»."
-
-#: ../clients/cli/nmcli.c:262
-#, c-format
-msgid "Error: Option '--pretty' is specified the second time."
-msgstr "Error: l'opció «--pretty» s'ha especificat dos cops."
-
-#: ../clients/cli/nmcli.c:267
-#, c-format
-msgid "Error: Option '--pretty' is mutually exclusive with '--terse'."
-msgstr "Error: l'opció «--pretty» és mútuament exclusiu amb «--terse»."
-
-#: ../clients/cli/nmcli.c:278 ../clients/cli/nmcli.c:297
-#: ../clients/cli/nmcli.c:318 ../clients/cli/nmcli.c:369
-#, c-format
-msgid "Error: missing argument for '%s' option."
-msgstr "Error: falta l'argument per a l'opció «%s»."
-
-#: ../clients/cli/nmcli.c:289 ../clients/cli/nmcli.c:310
-#: ../clients/cli/nmcli.c:329
-#, c-format
-msgid "Error: '%s' is not valid argument for '%s' option."
-msgstr "Error: «%s» no és un argument vàlid per a l'opció «%s»."
-
-#: ../clients/cli/nmcli.c:337 ../clients/cli/nmcli.c:348
-#, c-format
-msgid "Error: fields for '%s' options are missing."
-msgstr "Error: falten els camps per a les opcions «%s»."
-
-#: ../clients/cli/nmcli.c:374
-#, c-format
-msgid "Error: '%s' is not a valid timeout for '%s' option."
-msgstr "Error: «%s» no és un temps d'espera vàlid per a l'opció «%s»."
-
-#: ../clients/cli/nmcli.c:382
-#, c-format
-msgid "nmcli tool, version %s\n"
-msgstr "Eina nmcli, versió %s\n"
-
-#: ../clients/cli/nmcli.c:389
-#, c-format
-msgid "Error: Option '%s' is unknown, try 'nmcli -help'."
-msgstr "Error: l'opció «%s» és desconeguda, proveu «nmcli -help»."
-
-#: ../clients/cli/nmcli.c:433 ../clients/cli/nmcli.c:440
-#, fuzzy, c-format
-msgid "Error: nmcli terminated by signal %s (%d)\n"
-msgstr ""
-"\n"
-"Error: el nmcli ha tancat amb senyal %s (%d)\n"
-
-#: ../clients/cli/nmcli.c:538
-msgid "Success"
-msgstr "Èxit"
-
-#: ../clients/cli/polkit-agent.c:66
-#, c-format
-msgid "Authentication message: %s\n"
-msgstr "Missatge d'autenticació: %s\n"
-
-#: ../clients/cli/polkit-agent.c:72
-#, c-format
-msgid "Authentication error: %s\n"
-msgstr "Error d'autenticació: %s\n"
-
-#: ../clients/cli/polkit-agent.c:118
-#, c-format
-msgid "Warning: polkit agent initialization failed: %s\n"
-msgstr "Advertiment: no s'ha pogut iniciar l'agent polkit: %s\n"
-
-#: ../clients/cli/settings.c:874
-#, c-format
-msgid "%d (key)"
-msgstr "%d (clau)"
-
-#: ../clients/cli/settings.c:876
-#, c-format
-msgid "%d (passphrase)"
-msgstr "%d (contrasenya)"
-
-#: ../clients/cli/settings.c:879 ../clients/cli/settings.c:968
-#, c-format
-msgid "%d (unknown)"
-msgstr "%d (desconegut)"
-
-#: ../clients/cli/settings.c:911
-msgid "0 (NONE)"
-msgstr "0 (CAP)"
-
-#: ../clients/cli/settings.c:917
-msgid "REORDER_HEADERS, "
-msgstr "REORDENA_CAPÇALERES, "
-
-#: ../clients/cli/settings.c:919
-msgid "GVRP, "
-msgstr "GVRP, "
-
-#: ../clients/cli/settings.c:921
-msgid "LOOSE_BINDING, "
-msgstr "VINCULACIÓ_SOLTA, "
-
-#: ../clients/cli/settings.c:923
-msgid "MVRP, "
-msgstr "MVRP, "
-
-#: ../clients/cli/settings.c:962
-#, c-format
-msgid "%d (disabled)"
-msgstr "%d (inhabilitat)"
-
-#: ../clients/cli/settings.c:964
-#, c-format
-msgid "%d (enabled, prefer public IP)"
-msgstr "%d (habilitat, prefereix IP pública)"
-
-#: ../clients/cli/settings.c:966
-#, c-format
-msgid "%d (enabled, prefer temporary IP)"
-msgstr "%d (habilitat, prefereix IP temporal)"
-
-#: ../clients/cli/settings.c:981
-#, c-format
-msgid "%d (no)"
-msgstr "%d (no)"
-
-#: ../clients/cli/settings.c:983
-#, c-format
-msgid "%d (yes)"
-msgstr "%d (sí)"
-
-#: ../clients/cli/settings.c:986 ../clients/cli/settings.c:2484
-#: ../clients/cli/settings.c:3609
-#, c-format
-msgid "%d (default)"
-msgstr "%d (predeterminat)"
-
-#: ../clients/cli/settings.c:999
-msgid "0 (none)"
-msgstr "0 (cap)"
-
-#: ../clients/cli/settings.c:1005
-msgid "agent-owned, "
-msgstr "posseït-per-agent"
-
-#: ../clients/cli/settings.c:1007
-msgid "not saved, "
-msgstr "sense desar."
-
-#: ../clients/cli/settings.c:1009
-msgid "not required, "
-msgstr "no requerit, "
-
-#: ../clients/cli/settings.c:1058 ../clients/tui/nmt-mtu-entry.c:84
-msgid "(default)"
-msgstr "(predeterminat)"
-
-#: ../clients/cli/settings.c:1124
-#, c-format
-msgid "'%s' is not valid; use <option>=<value>"
-msgstr "«%s» no és vàlid; useu <opció>=<valor>"
-
-#: ../clients/cli/settings.c:1158
-#, c-format
-msgid "index '%s' is not valid"
-msgstr "l'índex «%s» no és vàlid"
-
-#: ../clients/cli/settings.c:1163 ../clients/cli/settings.c:1188
-msgid "no item to remove"
-msgstr "no hi ha cap element a remoure"
-
-#: ../clients/cli/settings.c:1167 ../clients/cli/settings.c:1192
-#, c-format
-msgid "index '%d' is not in range <0-%d>"
-msgstr "l'índex «%d» no està al rang <0-%d>"
-
-#: ../clients/cli/settings.c:1207
-#, c-format
-msgid "invalid option '%s'"
-msgstr "l'opció «%s» no és vàlida"
-
-#: ../clients/cli/settings.c:1209
-msgid "missing option"
-msgstr "opció faltant"
-
-#: ../clients/cli/settings.c:1243
-#, c-format
-msgid "'%s' is not a valid MAC"
-msgstr "«%s» no és una MAC vàlida"
-
-#: ../clients/cli/settings.c:1273 ../clients/cli/settings.c:1533
-#: ../clients/cli/settings.c:5650
-#, c-format
-msgid "'%s' is not valid"
-msgstr "«%s» no és vàlid"
-
-#: ../clients/cli/settings.c:1296
-#, c-format
-msgid "'%d' is not valid; use <%d-%d>"
-msgstr "«%d» no és vàlid; useu <%d-%d>"
-
-#: ../clients/cli/settings.c:1318
-#, c-format
-msgid "'%lld' is not valid; use <%lld-%lld>"
-msgstr "'%lld' no és vàlid; useu <%lld-%lld>"
-
-#: ../clients/cli/settings.c:1340
-#, c-format
-msgid "'%u' is not valid; use <%u-%u>"
-msgstr "«%u» no és vàlid; useu <%u-%u>"
-
-#: ../clients/cli/settings.c:1379
-#, c-format
-msgid "'%u' flags are not valid; use combination of %s"
-msgstr "Les etiquetes «%u» no són vàlides; useu una combinació de %s"
-
-#: ../clients/cli/settings.c:1423 ../clients/cli/settings.c:1443
-#: ../clients/cli/settings.c:1463 ../clients/cli/settings.c:1483
-#, c-format
-msgid "'%s' is not a valid number (or out of range)"
-msgstr "«%s» no és un nombre vàlid (o està fora de rang)"
-
-#: ../clients/cli/settings.c:1517
-#, c-format
-msgid "'%s' is not a valid value; use -1, 0 or 1"
-msgstr "«%s» no és un valor vàlid; useu -1, 0 o 1"
-
-#: ../clients/cli/settings.c:1550
-#, c-format
-msgid "'%s' is not a valid Ethernet MAC"
-msgstr "«%s» no és una MAC Ethernet vàlida"
-
-#: ../clients/cli/settings.c:1609
-#, c-format
-msgid "'%s' is not a valid flag number; use <0-%d>"
-msgstr "«%s» no és número d'etiqueta vàlid; useu <0-%d>"
-
-#: ../clients/cli/settings.c:1621
-#, c-format
-msgid "Warning: '%s' sum is higher than all flags => all flags set\n"
-msgstr ""
-"Advertiment: la suma «%s» és més gran que totes les etiquetes => totes les "
-"etiquetes han estat establertes\n"
-
-#: ../clients/cli/settings.c:1672
-#, c-format
-msgid "'%s' is not a valid hex character"
-msgstr "«%s» no és un caràcter hexadecimal vàlid"
-
-#. ----------------------------------------------------------------------------
-#: ../clients/cli/settings.c:1766 ../clients/cli/settings.c:1823
-#: ../clients/cli/settings.c:1864 ../clients/cli/settings.c:1898
-#: ../clients/cli/settings.c:8654
-msgid "<hidden>"
-msgstr "<amagat>"
-
-#: ../clients/cli/settings.c:2004
-#, c-format
-msgid "the property doesn't contain EAP method '%s'"
-msgstr "la propietat no conté el mètode «%s» EAP"
-
-#: ../clients/cli/settings.c:2021
-msgid ""
-"Enter file path to CA certificate (optionally prefixed with file://).\n"
-"  [file://]<file path>\n"
-"Note that nmcli does not support specifying certificates as raw blob data.\n"
-"Example: /home/cimrman/cacert.crt\n"
-msgstr ""
-"Entreu el camí de fitxers per al certificat CA (opcionalment prefixat amb "
-"file://).\n"
-"  [file://]<camí de fitxer>\n"
-"Noteu que el ncmli no dóna suport a especificar els certificats com a dades "
-"blob sense processar.\n"
-"Exemple: /home/usuari/cacert.crt\n"
-
-#: ../clients/cli/settings.c:2040
-#, c-format
-msgid "the property doesn't contain alternative subject match '%s'"
-msgstr "la propietat no conté una concordança alternativa de subjecte «%s»"
-
-#: ../clients/cli/settings.c:2056
-msgid ""
-"Enter file path to client certificate (optionally prefixed with file://).\n"
-"  [file://]<file path>\n"
-"Note that nmcli does not support specifying certificates as raw blob data.\n"
-"Example: /home/cimrman/jara.crt\n"
-msgstr ""
-"Entreu el camí de fitxer per als certificats de client (opcionalment "
-"prefixat amb file://).\n"
-"  [file://]<camí de fitxer>\n"
-"Noteu que el ncmli no dóna suport a especificar els certificats com a data "
-"blot sense epecificar.\n"
-"Exemple: /home/usuari/jara.crt\n"
-
-#: ../clients/cli/settings.c:2068
-msgid ""
-"Enter file path to CA certificate for inner authentication (optionally "
-"prefixed\n"
-"with file://).\n"
-"  [file://]<file path>\n"
-"Note that nmcli does not support specifying certificates as raw blob data.\n"
-"Example: /home/cimrman/ca-zweite-phase.crt\n"
-msgstr ""
-"Entreu el camí de fitxer per al certificar CA per a l'autenticació interior "
-"(opcionalment prefixat amb file://)\n"
-"  [file://]<camí de fitxer>\n"
-"Noteu que el ncmli no dóna suport a especificar els certificats com a dades "
-"blob sense processar.\n"
-"Exemple: /home/usuari/ca-zweite-phase.crt\n"
-
-#: ../clients/cli/settings.c:2088
-#, c-format
-msgid "the property doesn't contain \"phase2\" alternative subject match '%s'"
-msgstr ""
-"la propietat no conté la concordança «%s» de subjecte l'alterativa «phase2»"
-
-#: ../clients/cli/settings.c:2104
-msgid ""
-"Enter file path to client certificate for inner authentication (optionally "
-"prefixed\n"
-"with file://).\n"
-"  [file://]<file path>\n"
-"Note that nmcli does not support specifying certificates as raw blob data.\n"
-"Example: /home/cimrman/jara-zweite-phase.crt\n"
-msgstr ""
-"Entreu el camí de fitxer per al certificar de client per a l'autenticació "
-"interior (opcionalment prefixat amb file://)\n"
-"  [file://]<camí de fitxer>\n"
-"Noteu que el ncmli no dóna suport a especificar els certificats com a dades "
-"blob sense processar.\n"
-"Exemple: /home/usuari/ca-zweite-phase.crt\n"
-
-#: ../clients/cli/settings.c:2124
-msgid ""
-"Enter path to a private key and the key password (if not set yet):\n"
-"  [file://]<file path> [<password>]\n"
-"Note that nmcli does not support specifying private key as raw blob data.\n"
-"Example: /home/cimrman/jara-priv-key Dardanely\n"
-msgstr ""
-"Entreu el camí per a una clau privada i la contrasenya de la clau (si no "
-"s'ha establert encara):\n"
-"  [file://]<camí de fitxer> [<contrasenya>]\n"
-"Noteu que el ncmli no dóna suport a especificar la clau privada com a dades "
-"blob sense processar.\n"
-"Exemple: /home/usuari/usuari-clau-priv lamevacontrasenya\n"
-
-#: ../clients/cli/settings.c:2195
-msgid ""
-"Enter bytes as a list of hexadecimal values.\n"
-"Two formats are accepted:\n"
-"(a) a string of hexadecimal digits, where each two digits represent one "
-"byte\n"
-"(b) space-separated list of bytes written as hexadecimal digits (with "
-"optional 0x/0X prefix, and optional leading 0).\n"
-"\n"
-"Examples: ab0455a6ea3a74C2\n"
-"          ab 4 55 0xa6 ea 3a 74 C2\n"
-msgstr ""
-"Entreu els bytes com una llista de valors hexadecimals.\n"
-"S'accepten dos formats:\n"
-"(a) una cadena de dígits exadecimals, on cada dos dígits representen un "
-"byte\n"
-"(b) una llista separada per espais de bytes escrits com a dígits hexadecimas "
-"(amb prefix opcional 0x/0X,i un 0 inicial opcional). \n"
-"\n"
-"Exemples: ab0455a6ea3a74C2\n"
-"          ab 4 55 0xa6 ea 3a 74 C2\n"
-
-#: ../clients/cli/settings.c:2243
-#, fuzzy, c-format
-msgid "invalid option '%s', use a combination of [%s]"
-msgstr "opció no vàlida «%s», useu una de [%s]"
-
-#: ../clients/cli/settings.c:2411
-#, c-format
-msgid ""
-"Enter a list of bonding options formatted as:\n"
-"  option = <value>, option = <value>,... \n"
-"Valid options are: %s\n"
-"'mode' can be provided as a name or a number:\n"
-"balance-rr    = 0\n"
-"active-backup = 1\n"
-"balance-xor   = 2\n"
-"broadcast     = 3\n"
-"802.3ad       = 4\n"
-"balance-tlb   = 5\n"
-"balance-alb   = 6\n"
-"\n"
-"Example: mode=2,miimon=120\n"
-msgstr ""
-"Entreu una llista d'opcions de vinculació amb format:\n"
-"  opció = <valor>, opció = <valor>,... \n"
-"Són opcions vàlides: %s\n"
-"«mode» es pot proporcionar com un nom o un número:\n"
-"balance-rr    = 0\n"
-"active-backup = 1\n"
-"balance-xor   = 2\n"
-"broadcast     = 3\n"
-"802.3ad       = 4\n"
-"balance-tlb   = 5\n"
-"balance-alb   = 6\n"
-"\n"
-"Exemple: mode=2,miimon=120\n"
-
-#: ../clients/cli/settings.c:2486
-#, fuzzy, c-format
-msgid "%d (forever)"
-msgstr "%d (no)"
-
-#. Don't allow setting type unless the connection is brand new.
-#. * Just because it's a bad idea and the user wouldn't probably want that.
-#. * No technical reason, really.
-#. * Also, using uuid to see if the connection is brand new is a bit
-#. * hacky: we can not see if the type is already set, because
-#. * nmc_setting_set_property() is called only after the property
-#. * we're setting (type) has been removed.
-#: ../clients/cli/settings.c:2542
-#, fuzzy, c-format
-msgid "Can not change the connection type"
-msgstr "Tipus de connexió Bluetooth desconegut/no gestionat"
-
-#: ../clients/cli/settings.c:2566 ../libnm-core/nm-setting-connection.c:887
-#: ../libnm-util/nm-setting-connection.c:791
-#, c-format
-msgid "'%s' is not a valid UUID"
-msgstr "«%s» no és una UUID vàlida"
-
-#: ../clients/cli/settings.c:2633
-#, c-format
-msgid "the property doesn't contain permission '%s'"
-msgstr "la propietat no conté el permís «%s»"
-
-#: ../clients/cli/settings.c:2645
-msgid ""
-"Enter a list of user permissions. This is a list of user names formatted "
-"as:\n"
-"  [user:]<user name 1>, [user:]<user name 2>,...\n"
-"The items can be separated by commas or spaces.\n"
-"\n"
-"Example: alice bob charlie\n"
-msgstr ""
-"Entreu una llista de permisos d'usuari. Això és una llista de noms d'usuaris "
-"amb format:\n"
-"  [user:]<nom d'usuari 1>, [user:]<nom d'usuari 2>,...\n"
-"Els elements es poden separar per comes o espais.\n"
-"\n"
-"Exemple: alícia pep carles\n"
-
-#: ../clients/cli/settings.c:2664
-#, c-format
-msgid "'%s' is not valid master; use ifname or connection UUID"
-msgstr "«%s» no és un mestre vàlid; useu ifname o la UUID de la connexió"
-
-#: ../clients/cli/settings.c:2709
-#, c-format
-msgid "Warning: %s is not an UUID of any existing connection profile\n"
-msgstr "Advertiment: %s no és una UUID o cap perfil existent de connexió\n"
-
-#: ../clients/cli/settings.c:2713 ../clients/cli/settings.c:2728
-#, c-format
-msgid "'%s' is not a VPN connection profile"
-msgstr "«%s» no és un perfil de connexió VPN"
-
-#: ../clients/cli/settings.c:2721
-#, c-format
-msgid "'%s' is not a name of any exiting profile"
-msgstr "«%s» no és un nom d'un perfil existent"
-
-#: ../clients/cli/settings.c:2755
-#, c-format
-msgid "the value '%s' is not a valid UUID"
-msgstr "el valor «%s» no és una UUID vàlida"
-
-#: ../clients/cli/settings.c:2762
-#, c-format
-msgid "the property doesn't contain UUID '%s'"
-msgstr "la propietat no conté l'UUID «%s»"
-
-#: ../clients/cli/settings.c:2774
-msgid ""
-"Enter secondary connections that should be activated when this connection "
-"is\n"
-"activated. Connections can be specified either by UUID or ID (name). nmcli\n"
-"transparently translates names to UUIDs. Note that NetworkManager only "
-"supports\n"
-"VPNs as secondary connections at the moment.\n"
-"The items can be separated by commas or spaces.\n"
-"\n"
-"Example: private-openvpn, fe6ba5d8-c2fc-4aae-b2e3-97efddd8d9a7\n"
-msgstr ""
-"Entreu les connexions secundàries que s'haurien d'activar quan s'activa "
-"aquesta connexió. Les connexions es poden especificar o bé per UUID o per ID "
-"(nom). L'nmcli tradueix transparentment els noms a UUID. Noteu que el "
-"NetworkManager actualment sols dóna suport els VPN com a connexions "
-"secundàries.\n"
-"Els elements es poden separar per comes o espais.\n"
-"\n"
-"Exemple: private-openvpn, fe6ba5d8-c2fc-4aae-b2e3-97efddd8d9a7\n"
-
-#: ../clients/cli/settings.c:2841
-msgid ""
-"Enter a value which indicates whether the connection is subject to a data\n"
-"quota, usage costs or other limitations. Accepted options are:\n"
-"'true','yes','on' to set the connection as metered\n"
-"'false','no','off' to set the connection as not metered\n"
-"'unknown' to let NetworkManager choose a value using some heuristics\n"
-msgstr ""
-"Entreu un valor que indica si la connexió està subjecte a una quota de "
-"dades, costos d'ús o d'altres limitacions. Les opcions acceptades són:\n"
-"«true»,«yes»,«on» per establir la connexió com a mesurada\n"
-"«false»,«no»,«off» per establir la connexió com a no mesurada\n"
-"«unknown» perquè el NetworkManager escolli un valor usant alguna heurística\n"
-
-#: ../clients/cli/settings.c:2890 ../clients/cli/settings.c:4309
-#: ../clients/cli/settings.c:4355 ../clients/cli/settings.c:4392
-#: ../clients/cli/settings.c:4451 ../clients/cli/settings.c:5400
-#: ../libnm-core/nm-keyfile-reader.c:612
-#, c-format
-msgid "invalid option '%s', use one of [%s]"
-msgstr "opció no vàlida «%s», useu una de [%s]"
-
-#: ../clients/cli/settings.c:2912
-msgid "0 (disabled)"
-msgstr "0 (inhabilitat)"
-
-#: ../clients/cli/settings.c:2918
-msgid "enabled, "
-msgstr "habilitat."
-
-#: ../clients/cli/settings.c:2920
-msgid "advertise, "
-msgstr "publicita, "
-
-#: ../clients/cli/settings.c:2922
-msgid "willing, "
-msgstr "complaent, "
-
-#: ../clients/cli/settings.c:2950
-msgid "-1 (unset)"
-msgstr "-1 (no establert)"
-
-#: ../clients/cli/settings.c:3060
-#, c-format
-msgid "'%s' is not a valid DCB flag"
-msgstr "«%s» no és una etiqueta DCB vàlida"
-
-#: ../clients/cli/settings.c:3083
-#, c-format
-msgid "'%s' is not a DCB app priority"
-msgstr "«%s» no és una prioritat d'app DCB"
-
-#: ../clients/cli/settings.c:3109
-msgid "must contain 8 comma-separated numbers"
-msgstr "ha de contenir 8 nombres separats per comes"
-
-#: ../clients/cli/settings.c:3126
-#, c-format
-msgid "'%s' not a number between 0 and %u (inclusive) or %u"
-msgstr "«%s» no és un número entre 0 i %u (inclòs) o %u"
-
-#: ../clients/cli/settings.c:3129
-#, c-format
-msgid "'%s' not a number between 0 and %u (inclusive)"
-msgstr "«%s» no és un número entre 0 i %u (inclòs)"
-
-#: ../clients/cli/settings.c:3151
-#, c-format
-msgid ""
-"Warning: changes will have no effect until '%s' includes 1 (enabled)\n"
-"\n"
-msgstr ""
-"Advertiment: els canvis no tindran efecte fins que «%s» inclogui 1 "
-"(habilitat)\n"
-"\n"
-
-#: ../clients/cli/settings.c:3204
-#, c-format
-msgid "bandwidth percentages must total 100%%"
-msgstr "els percentatges de l'ample de banda han de tenir un total de 100%%"
-
-#: ../clients/cli/settings.c:3306 ../clients/cli/settings.c:3312
-msgid "SIM operator ID must be a 5 or 6 number MCCMNC code"
-msgstr "L'IDE de l'operador SIM ha de tenir un codi MCCMNC de 5 o 6 números"
-
-#: ../clients/cli/settings.c:3335
-#, c-format
-msgid "'%s' is not a valid InfiniBand MAC"
-msgstr "«%s» no és una MAC InfiniBand vàlida"
-
-#: ../clients/cli/settings.c:3372
-#, c-format
-msgid "'%s' is not a valid IBoIP P_Key"
-msgstr "«%s» no és una P_Key IBoIP vàlida"
-
-#: ../clients/cli/settings.c:3389 ../clients/cli/settings.c:5007
-#: ../clients/cli/settings.c:5256
-msgid "auto"
-msgstr "automàtic"
-
-#: ../clients/cli/settings.c:3402 ../clients/cli/settings.c:5287
-msgid "default"
-msgstr "predeterminat"
-
-#: ../clients/cli/settings.c:3451
-#, c-format
-msgid "invalid mode '%s', use one of %s"
-msgstr "mode «%s» no vàlid, useu un de %s"
-
-#: ../clients/cli/settings.c:3611
-#, fuzzy, c-format
-msgid "%d (off)"
-msgstr "%d (no)"
-
-#: ../clients/cli/settings.c:3652 ../clients/cli/settings.c:3671
-#, c-format
-msgid "invalid IPv4 address '%s'"
-msgstr "adreça «%s» IPV4 no vàlida"
-
-#: ../clients/cli/settings.c:3677 ../clients/cli/settings.c:4015
-#, c-format
-msgid "the property doesn't contain DNS server '%s'"
-msgstr "la propietat no conté un servidor DNS «%s»"
-
-#: ../clients/cli/settings.c:3689
-msgid ""
-"Enter a list of IPv4 addresses of DNS servers.\n"
-"\n"
-"Example: 8.8.8.8, 8.8.4.4\n"
-msgstr ""
-"Entreu una llista d'adreces IPv4 de servidors DNS.\n"
-"\n"
-"Exemple: 8.8.8.8, 8.8.4.4\n"
-
-#: ../clients/cli/settings.c:3725 ../clients/cli/settings.c:4069
-#, c-format
-msgid "the property doesn't contain DNS search domain '%s'"
-msgstr "la propietat no conté el domini de cerca DNS «%s»"
-
-#: ../clients/cli/settings.c:3763 ../clients/cli/settings.c:4107
-#, c-format
-msgid "the property doesn't contain DNS option '%s'"
-msgstr "la propietat no conté l'opció DNS «%s»"
-
-#: ../clients/cli/settings.c:3817 ../clients/cli/settings.c:4160
-#, c-format
-msgid "the property doesn't contain IP address '%s'"
-msgstr "la propietat no conté l'adreça IP «%s»"
-
-#: ../clients/cli/settings.c:3830
-msgid ""
-"Enter a list of IPv4 addresses formatted as:\n"
-"  ip[/prefix], ip[/prefix],...\n"
-"Missing prefix is regarded as prefix of 32.\n"
-"\n"
-"Example: 192.168.1.5/24, 10.0.0.11/24\n"
-msgstr ""
-"Entre una llista d'adreces IPv4 amb format:\n"
-"  ip[/prefix], ip[/prefix],...\n"
-"Si no hi ha prefix s'interpreta com a prefix de 32.\n"
-"\n"
-"Exemple: 192.168.1.5/24, 10.0.0.11/24\n"
-
-#: ../clients/cli/settings.c:3846 ../clients/cli/settings.c:4189
-#, c-format
-msgid "invalid gateway address '%s'"
-msgstr "adreça «%s» no vàlida de passarel·la"
-
-#: ../clients/cli/settings.c:3901 ../clients/cli/settings.c:4244
-#, c-format
-msgid "the property doesn't contain route '%s'"
-msgstr "la propietat no conté la ruta «%s»"
-
-#: ../clients/cli/settings.c:3914
-msgid ""
-"Enter a list of IPv4 routes formatted as:\n"
-"  ip[/prefix] [next-hop] [metric],...\n"
-"\n"
-"Missing prefix is regarded as a prefix of 32.\n"
-"Missing next-hop is regarded as 0.0.0.0.\n"
-"Missing metric means default (NM/kernel will set a default value).\n"
-"\n"
-"Examples: 192.168.2.0/24 192.168.2.1 3, 10.1.0.0/16 10.0.0.254\n"
-"          10.1.2.0/24\n"
-msgstr ""
-"Entreu una llista de rutes IPv4 amb format:\n"
-"  ip[/prefix] [salt-següent] [mètrica],...\n"
-"\n"
-"Si no hi ha prefix s'interpreta com a prefix de 32\n"
-"Si no hi ha salt-hop s'interpreta com a 0.0.0.0.\n"
-"Si no hi ha mètrica significa predeterminat (el nucli del NM establirà un "
-"valor predeterminat).\n"
-"\n"
-"Exemples: 192.168.2.0/24 192.168.2.1 3, 10.1.0.0/16 10.0.0.254\n"
-"          10.1.2.0/24\n"
-
-#: ../clients/cli/settings.c:3990 ../clients/cli/settings.c:4009
-#, c-format
-msgid "invalid IPv6 address '%s'"
-msgstr "adreça «%s» IPv6 no vàlida"
-
-#: ../clients/cli/settings.c:4027
-msgid ""
-"Enter a list of IPv6 addresses of DNS servers.  If the IPv6 configuration "
-"method is 'auto' these DNS servers are appended to those (if any) returned "
-"by automatic configuration.  DNS servers cannot be used with the 'shared' or "
-"'link-local' IPv6 configuration methods, as there is no upstream network. In "
-"all other IPv6 configuration methods, these DNS servers are used as the only "
-"DNS servers for this connection.\n"
-"\n"
-"Example: 2607:f0d0:1002:51::4, 2607:f0d0:1002:51::1\n"
-msgstr ""
-"Entreu una llisa d'adreces IPv6 de servidors DNS. Si el mètode de "
-"configuració IPv6 \n"
-"és «auto» aquests servidors DNS s'annexen als que retorna (si retorna cap) "
-"la \n"
-"configuració automatica. Els servidors DNS no es poden usar amb els métodes "
-"de \n"
-"configuracó DNS «shared» o «link-local», atès que no hi una xarxa superior. "
-"A tots\n"
-"els altres mètodes de configuració IPv6, aquests servidors DNS s'usen com a "
-"únics\n"
-"servidors DNS per a aquesta connexió.\n"
-"\n"
-
-#: ../clients/cli/settings.c:4173
-msgid ""
-"Enter a list of IPv6 addresses formatted as:\n"
-"  ip[/prefix], ip[/prefix],...\n"
-"Missing prefix is regarded as prefix of 128.\n"
-"\n"
-"Example: 2607:f0d0:1002:51::4/64, 1050:0:0:0:5:600:300c:326b\n"
-msgstr ""
-"Entreu una llista d'adreces IPv6 amb format:\n"
-"  ip[/prefix], ip[/prefix],...\n"
-"Si falta el prefix s'interpreta com a prefix de 128.\n"
-"\n"
-"Exemple: 2607:f0d0:1002:51::4/64, 1050:0:0:0:5:600:300c:326b\n"
-
-#: ../clients/cli/settings.c:4257
-msgid ""
-"Enter a list of IPv6 routes formatted as:\n"
-"  ip[/prefix] [next-hop] [metric],...\n"
-"\n"
-"Missing prefix is regarded as a prefix of 128.\n"
-"Missing next-hop is regarded as \"::\".\n"
-"Missing metric means default (NM/kernel will set a default value).\n"
-"\n"
-"Examples: 2001:db8:beef:2::/64 2001:db8:beef::2, 2001:db8:beef:3::/64 2001:"
-"db8:beef::3 2\n"
-"          abbe::/64 55\n"
-msgstr ""
-"Entreu una llista de rutes IPv6 amb format:\n"
-"  ip[/prefix] [salt-següent] [mètrica],...\n"
-"\n"
-"Si falta el prefix s'interpreta com a prefix de 128.\n"
-"Si falta salt-següent s'interpreta com a «::».\n"
-"Si falta mètrica s'interpreta predeterminat (el nucli del NM establirà un "
-"valor predeterminat).\n"
-"\n"
-"Exemples: 2001:db8:beef:2::/64 2001:db8:beef::2, 2001:db8:beef:3::/64 2001:"
-"db8:beef::3 2\n"
-"          abbe::/64 55\n"
-
-#: ../clients/cli/settings.c:4274 ../libnm-core/nm-setting-gsm.c:381
-#: ../libnm-util/nm-setting-gsm.c:364
-#, c-format
-msgid "'%s' is not a number"
-msgstr "«%s» no és un número"
-
-#: ../clients/cli/settings.c:4281
-#, c-format
-msgid "'%s' is not valid; use 0, 1, or 2"
-msgstr "«%s» no és vàlid, useu 0, 1 o 2"
-
-#: ../clients/cli/settings.c:4494
-#, c-format
-msgid "'%s' is not a valid channel; use <1-13>"
-msgstr "«%s» no és un canal vàlid, useu <1-13>"
-
-#: ../clients/cli/settings.c:4563
-#, fuzzy, c-format
-msgid "invalid method '%s', use one of %s"
-msgstr "mode «%s» no vàlid, useu un de %s"
-
-#: ../clients/cli/settings.c:4628
-#, c-format
-msgid "'%s' is not valid; use [e, o, n]"
-msgstr "«%s» no és vàlid, useu [e, o, n]"
-
-#: ../clients/cli/settings.c:4658
-msgid ""
-"nmcli can accepts both direct JSON configuration data and a file name "
-"containing the configuration. In the latter case the file is read and the "
-"contents is put into this property.\n"
-"\n"
-"Examples: set team.config { \"device\": \"team0\", \"runner\": {\"name\": "
-"\"roundrobin\"}, \"ports\": {\"eth1\": {}, \"eth2\": {}} }\n"
-"          set team.config /etc/my-team.conf\n"
-msgstr ""
-"El nmcli accepta tant dades directes de configuració JSON i un fitxer de nom "
-"que conté la configuració. En aquest últim cas es llegeix el fitxer i es "
-"posen els continguts dins d'aquesta propietat.\n"
-"\n"
-"Exemples: set team.config { \"device\": \"team0\", \"runner\": {\"name\": "
-"\"roundrobin\"}, \"ports\": {\"eth1\": {}, \"eth2\": {}} }\n"
-"          set team.config /etc/el-meu-equip.conf\n"
-
-#: ../clients/cli/settings.c:4710
-#, c-format
-msgid "invalid option '%s', use '%s' or '%s'"
-msgstr "l'opció «%s» no és vàlida, utilitzeu «%s» o «%s»"
-
-#: ../clients/cli/settings.c:4781
-msgid "no priority to remove"
-msgstr "no hi ha cap prioritat a remoure"
-
-#: ../clients/cli/settings.c:4785
-#, c-format
-msgid "index '%d' is not in the range of <0-%d>"
-msgstr "l'índex «%d» no està al rang de <0-%d>"
-
-#: ../clients/cli/settings.c:4824
-#, c-format
-msgid ""
-"Warning: only one mapping at a time is supported; taking the first one (%s)\n"
-msgstr ""
-"Advertiment: sols es dóna suport a una assignació per cop; s'agafarà la "
-"primera (%s)\n"
-
-#: ../clients/cli/settings.c:4831
-#, c-format
-msgid "the property doesn't contain mapping '%s'"
-msgstr "la propietat no conté l'assignació «%s»"
-
-#: ../clients/cli/settings.c:4910
-#, c-format
-msgid "'%s' cannot be empty"
-msgstr "«%s» no pot estar buit"
-
-#: ../clients/cli/settings.c:5053
-#, c-format
-msgid ""
-"invalid option '%s', use a combination of [%s] or 'ignore', 'default' or "
-"'none'"
-msgstr ""
-"opció «%s» no vàlida, useu una combinacio de [%s} o «ignora», "
-"«predeterminat» o «cap»"
-
-#: ../clients/cli/settings.c:5064
-msgid "'default' and 'ignore' are incompatible with other flags"
-msgstr "«default» i «ignore» són incompatibles amb altres etiquetes"
-
-#: ../clients/cli/settings.c:5115 ../clients/cli/settings.c:5360
-#: ../libnm-core/nm-setting-wired.c:664 ../libnm-core/nm-setting-wireless.c:857
-#: ../libnm-core/nm-setting-wireless.c:869 ../libnm-util/nm-setting-wired.c:646
-#: ../libnm-util/nm-setting-wireless.c:859
-#: ../libnm-util/nm-setting-wireless.c:873
-#, c-format
-msgid "'%s' is not a valid MAC address"
-msgstr "«%s» no és una adreça MAC vàlida"
-
-#: ../clients/cli/settings.c:5121 ../clients/cli/settings.c:5366
-#, c-format
-msgid "the property doesn't contain MAC address '%s'"
-msgstr "la propietat no conté una adreça MAC vàlida «%s»"
-
-#: ../clients/cli/settings.c:5140
-#, c-format
-msgid "'%s' is not valid; 2 or 3 strings should be provided"
-msgstr ""
-"«%s» no és vàlida, s'haurien de proporcionar 2 o 3 cadenes de caràcters"
-
-#: ../clients/cli/settings.c:5154
-msgid ""
-"Enter a list of subchannels (comma or space separated).\n"
-"\n"
-"Example: 0.0.0e20 0.0.0e21 0.0.0e22\n"
-msgstr ""
-"Entreu una llista de subcanals (separats per comes o espais).\n"
-"\n"
-"Exemple: 0.0.0e20 0.0.0e21 0.0.0e22\n"
-
-#: ../clients/cli/settings.c:5176
-#, c-format
-msgid "'%s' string value should consist of 1 - 199 characters"
-msgstr ""
-"El valor «%s» de cadena de caràcters hauria de consistir d'1-199 caràcters"
-
-#: ../clients/cli/settings.c:5208
-#, c-format
-msgid ""
-"Enter a list of S/390 options formatted as:\n"
-"  option = <value>, option = <value>,...\n"
-"Valid options are: %s\n"
-msgstr ""
-"Entreu una llista d'opcions S/390 amb format:\n"
-"  option = <valor>, option = <valor>,...\n"
-"Són opcions vàlides: %s\n"
-
-#: ../clients/cli/settings.c:5291
-#, c-format
-msgid "always"
-msgstr "sempre"
-
-#: ../clients/cli/settings.c:5332
-#, c-format
-msgid "'%s' is not a valid channel"
-msgstr "«%s» no és un canal vàlid"
-
-#: ../clients/cli/settings.c:5338
-#, c-format
-msgid "'%ld' is not a valid channel"
-msgstr "«%ld» no és un canal vàlid"
-
-#: ../clients/cli/settings.c:5432
-#, c-format
-msgid "invalid option '%s', use 'default', 'never' or 'always'"
-msgstr "opció no vàlida «%s», useu «default», «never» o «always»"
-
-#: ../clients/cli/settings.c:5542 ../clients/cli/settings.c:5581
-#: ../clients/cli/settings.c:5620
-#, c-format
-msgid "the property doesn't contain protocol '%s'"
-msgstr "la propietat no conté el protocol «%s»"
-
-#: ../clients/cli/settings.c:5659
-#, c-format
-msgid ""
-"'%s' not compatible with %s '%s', please change the key or set the right %s "
-"first."
-msgstr ""
-"«%s» no és compatible amb %s «%s», si us plau canvieu la clau o establiu %s "
-"correctament primer."
-
-#: ../clients/cli/settings.c:5667
-#, c-format
-msgid "WEP key is guessed to be of '%s'\n"
-msgstr "La clau WEP se suposa que és de «%s».\n"
-
-#: ../clients/cli/settings.c:5669
-#, c-format
-msgid "WEP key index set to '%d'\n"
-msgstr "l'índex de clau WEP s'ha establert a «%d»\n"
-
-#: ../clients/cli/settings.c:5692
-#, c-format
-msgid "'%s' not among [0 (unknown), 1 (key), 2 (passphrase)]"
-msgstr ""
-"«%s» no està entre [0 (desconegut), 1 (clau), 2 (frase de contrasenya)]"
-
-#: ../clients/cli/settings.c:5708 ../clients/cli/settings.c:5711
-#: ../clients/cli/settings.c:5714 ../clients/cli/settings.c:5717
-#, c-format
-msgid ""
-"Warning: '%s' is not compatible with '%s' type, please change or delete the "
-"key.\n"
-msgstr ""
-"Advertiment: «%s» no és compatible amb el tipus «%s», si us plau canvieu o "
-"esborreu la clau.\n"
-
-#: ../clients/cli/settings.c:5730
-#, c-format
-msgid ""
-"Enter the type of WEP keys. The accepted values are: 0 or unknown, 1 or key, "
-"and 2 or passphrase.\n"
-msgstr ""
-"Entreu el tipus de les claus WEP. Els valors acceptats són: 0 per a "
-"desconegut, 1 per a clau, i 2 per a frase de contrasenya.\n"
-
-#: ../clients/cli/settings.c:5743
-#, c-format
-msgid "'%s' is not a valid PSK"
-msgstr "«%s» no és una PSK vàlida"
-
-#: ../clients/cli/settings.c:5820
-#, c-format
-msgid "Do you also want to set '%s' to '%s'? [yes]: "
-msgstr "Voleu també establir «%s» a «%s»? [sí]: "
-
-#: ../clients/cli/settings.c:5822
-#, c-format
-msgid "Do you also want to clear '%s'? [yes]: "
-msgstr "Voleu també netejar «%s»? [sí]: "
-
-#: ../clients/cli/settings.c:5998
-#, c-format
-msgid ""
-"Warning: %s.%s set to '%s', but it might be ignored in infrastructure mode\n"
-msgstr ""
-"Advertiment: %s.%s establert a «%s», però potser s'ignorarà al mode "
-"infraestructura\n"
-
-#: ../clients/cli/settings.c:6017
-#, c-format
-msgid "Warning: setting %s.%s requires removing ipv4 and ipv6 settings\n"
-msgstr ""
-"Advertiment: el paràmetre %s.%s requereix que es remoguin els paràmetres "
-"ipv4 i ipv6\n"
-
-#: ../clients/cli/settings.c:6019
-msgid "Do you want to remove them? [yes] "
-msgstr "Voleu remoure'ls? [sí] "
-
-#: ../clients/cli/settings.c:8402
-msgid "don't know how to get the property value"
-msgstr "no se sap com obtenir el valor de la propietat"
-
-#: ../clients/cli/settings.c:8455 ../clients/cli/settings.c:8495
-msgid "the property can't be changed"
-msgstr "la propietat no es pot canviar"
-
-#: ../clients/cli/settings.c:8600
-msgid "[NM property description]"
-msgstr "[descripció de la propietat del NM]"
-
-#: ../clients/cli/settings.c:8605
-msgid "[nmcli specific description]"
-msgstr "[descripció específica del nmcli]"
-
-#: ../clients/cli/utils.c:211
-#, c-format
-msgid "Error: Argument '%s' was expected, but '%s' provided."
-msgstr "Error: s'esperava l'argument «%s», però s'ha proporcionat «%s»."
-
-#: ../clients/cli/utils.c:214
-#, c-format
-msgid "Error: Unexpected argument '%s'"
-msgstr "Error: argument inesperat «%s»."
-
-#. Translators: the first %s is the partial value entered by
-#. * the user, the second %s a list of compatible values.
-#.
-#: ../clients/cli/utils.c:554 ../clients/cli/utils.c:585
-#, c-format
-msgid "'%s' is ambiguous (%s)"
-msgstr "«%s» és ambitu (%s)"
-
-#: ../clients/cli/utils.c:564
-#, c-format
-msgid "'%s' is not valid; use [%s] or [%s]"
-msgstr "«%s» no és vàlid; useu [%s] or [%s]"
-
-#: ../clients/cli/utils.c:597
-#, c-format
-msgid "'%s' is not valid; use [%s], [%s] or [%s]"
-msgstr "«%s» no és vàld, useu [%s], [%s] o [%s]"
-
-#: ../clients/cli/utils.c:696
-#, c-format
-msgid "'%s' is ambiguous (%s x %s)"
-msgstr "«%s» és ambigu (%s x %s)"
-
-#: ../clients/cli/utils.c:708
-#, c-format
-msgid "missing name, try one of [%s]"
-msgstr "falta el nom, proveu un de [%s]"
-
-#: ../clients/cli/utils.c:955
-#, c-format
-msgid "field '%s' has to be alone"
-msgstr "el camp «%s» ha d'estar sol"
-
-#: ../clients/cli/utils.c:958
-#, c-format
-msgid "invalid field '%s'; allowed fields: %s"
-msgstr "el camp «%s» no és vàlid; camps permesos: %s"
-
-#: ../clients/common/nm-polkit-listener.c:212
-msgid "An authentication session is already underway."
-msgstr "Ja està en marxa una sessió d'autenticació."
-
-#: ../clients/common/nm-secret-agent-simple.c:230
-#: ../clients/common/nm-secret-agent-simple.c:273
-#: ../clients/common/nm-secret-agent-simple.c:303
-#: ../clients/common/nm-secret-agent-simple.c:342
-#: ../clients/common/nm-secret-agent-simple.c:504
-#: ../clients/common/nm-secret-agent-simple.c:538
-#: ../clients/common/nm-secret-agent-simple.c:556
-#: ../clients/common/nm-vpn-helpers.c:119
-#: ../clients/common/nm-vpn-helpers.c:120
-#: ../clients/common/nm-vpn-helpers.c:124
-#: ../clients/common/nm-vpn-helpers.c:127 ../clients/tui/nmt-page-dsl.c:75
-#: ../clients/tui/nmt-page-wifi.c:277 ../clients/tui/nmt-page-wifi.c:308
-#: ../clients/tui/nmt-page-wifi.c:341
-msgid "Password"
-msgstr "Contrasenya"
-
-#: ../clients/common/nm-secret-agent-simple.c:241
-msgid "Identity"
-msgstr "Identitat"
-
-#: ../clients/common/nm-secret-agent-simple.c:248
-msgid "Private key password"
-msgstr "Contrasenya de la clau privada"
-
-#: ../clients/common/nm-secret-agent-simple.c:289
-#: ../clients/tui/nmt-page-wifi.c:289
-msgid "Key"
-msgstr "Clau"
-
-#: ../clients/common/nm-secret-agent-simple.c:335
-#: ../clients/tui/nmt-page-dsl.c:78
-msgid "Service"
-msgstr "Servei"
-
-#: ../clients/common/nm-secret-agent-simple.c:465
-msgid "Authentication required by wireless network"
-msgstr "Es requereix l'autenticació per a la xarxa sense fil"
-
-#: ../clients/common/nm-secret-agent-simple.c:466
-#, c-format
-msgid ""
-"Passwords or encryption keys are required to access the wireless network "
-"'%s'."
-msgstr ""
-"Es requereixen contrasenyes o claus d'encriptació per accedir la xarxa sens "
-"fil «%s»."
-
-#: ../clients/common/nm-secret-agent-simple.c:474
-msgid "Wired 802.1X authentication"
-msgstr "Autenticació 802.1X de xarxa amb fil"
-
-#: ../clients/common/nm-secret-agent-simple.c:475
-#, fuzzy, c-format
-msgid "Secrets are required to access the wired network '%s'"
-msgstr ""
-"Es requereixen contrasenyes o claus d'encriptació per accedir la xarxa sens "
-"fil «%s»."
-
-#: ../clients/common/nm-secret-agent-simple.c:480
-msgid "DSL authentication"
-msgstr "Autenticació DSL"
-
-#: ../clients/common/nm-secret-agent-simple.c:481
-#, fuzzy, c-format
-msgid "Secrets are required for the DSL connection '%s'"
-msgstr "es requereix el paràmetre per a la connexió de tipus «%s»"
-
-#: ../clients/common/nm-secret-agent-simple.c:489
-msgid "PIN code required"
-msgstr "Es requereix el codi PIN"
-
-#: ../clients/common/nm-secret-agent-simple.c:490
-msgid "PIN code is needed for the mobile broadband device"
-msgstr "Cal el codi PIN per al dispositiu de banda ampla mòbil"
-
-#: ../clients/common/nm-secret-agent-simple.c:492
-msgid "PIN"
-msgstr "PIN"
-
-#: ../clients/common/nm-secret-agent-simple.c:500
-#: ../clients/common/nm-secret-agent-simple.c:534
-#: ../clients/common/nm-secret-agent-simple.c:552
-msgid "Mobile broadband network password"
-msgstr "Contrasenya de la xarxa de banda ampla mòbil"
-
-#: ../clients/common/nm-secret-agent-simple.c:501
-#: ../clients/common/nm-secret-agent-simple.c:535
-#: ../clients/common/nm-secret-agent-simple.c:553
-#: ../clients/common/nm-secret-agent-simple.c:573
-#, c-format
-msgid "A password is required to connect to '%s'."
-msgstr "Es requereix una contrasenya per connectar a «%s»."
-
-#: ../clients/common/nm-secret-agent-simple.c:515
-#, c-format
-msgid "Secrets are required to access the MACsec network '%s'"
-msgstr ""
-
-#: ../clients/common/nm-secret-agent-simple.c:519
-msgid "MACsec PSK authentication"
-msgstr ""
-
-#: ../clients/common/nm-secret-agent-simple.c:528
-msgid "MACsec EAP authentication"
-msgstr ""
-
-#: ../clients/common/nm-secret-agent-simple.c:568
-msgid "VPN password required"
-msgstr "Es requereix la contrasenya VPN"
-
-#: ../clients/common/nm-vpn-helpers.c:48
-#, fuzzy, c-format
-msgid "unknown VPN plugin \"%s\""
-msgstr "no es pot carregar el connector %s"
-
-#: ../clients/common/nm-vpn-helpers.c:59
-#, fuzzy, c-format
-msgid "cannot load legacy-only VPN plugin \"%s\" for \"%s\""
-msgstr "no es pot carregar el connector %s"
-
-#: ../clients/common/nm-vpn-helpers.c:64
-#, fuzzy, c-format
-msgid ""
-"cannot load VPN plugin \"%s\" due to missing \"%s\". Missing client plugin?"
-msgstr "no es pot carregar el connector VPN a «%s»: falta el nom del connector"
-
-#: ../clients/common/nm-vpn-helpers.c:69
-#, fuzzy, c-format
-msgid "failed to load VPN plugin \"%s\": %s"
-msgstr "Error: no s'ha pogut carregar el connector VPN: %s."
-
-#: ../clients/common/nm-vpn-helpers.c:121
-#, fuzzy
-msgid "Certificate password"
-msgstr "Contrasenya de la clau privada"
-
-#: ../clients/common/nm-vpn-helpers.c:122
-#, fuzzy
-msgid "HTTP proxy password"
-msgstr "Contrasenya de grup"
-
-#: ../clients/common/nm-vpn-helpers.c:125
-#: ../clients/common/nm-vpn-helpers.c:128
-msgid "Group password"
-msgstr "Contrasenya de grup"
-
-#: ../clients/common/nm-vpn-helpers.c:130 ../clients/tui/nmt-page-ip4.c:143
-#: ../clients/tui/nmt-page-ip6.c:143
-msgid "Gateway"
-msgstr "Passarel·la"
-
-#: ../clients/common/nm-vpn-helpers.c:131
-msgid "Cookie"
-msgstr "Galeta"
-
-#: ../clients/common/nm-vpn-helpers.c:132
-msgid "Gateway certificate hash"
-msgstr "Hash del certificat de la passarel·la"
-
-#: ../clients/nm-online.c:91
-msgid "Connecting"
-msgstr "S'està connectant"
-
-#: ../clients/nm-online.c:189
-#, fuzzy, c-format
-msgid "Error: timeout creating NMClient object\n"
-msgstr "Error: no s'ha pogut crear l'objecte NMClient: %s."
-
-#: ../clients/nm-online.c:209
-#, fuzzy, c-format
-msgid "Error: Could not create NMClient object: %s\n"
-msgstr "Error: no s'ha pogut crear l'objecte NMClient: %s."
-
-#: ../clients/nm-online.c:235
-msgid ""
-"Time to wait for a connection, in seconds (without the option, default value "
-"is 30)"
-msgstr ""
-"Temps d'espera per a una connexió, en segons (sense l'opció, el valor "
-"predeterminat és 30)"
-
-#: ../clients/nm-online.c:236
-msgid "Exit immediately if NetworkManager is not running or connecting"
-msgstr ""
-"Surt immediatament si el NetworkManager no s'està executant o connectant"
-
-#: ../clients/nm-online.c:237
-msgid "Don't print anything"
-msgstr "No imprimeixis res"
-
-#: ../clients/nm-online.c:238
-msgid "Wait for NetworkManager startup instead of a connection"
-msgstr "Espera per a l'inici del NetworkManager en comptes d'una connexió"
-
-#: ../clients/nm-online.c:260
-msgid ""
-"Waits for NetworkManager to finish activating startup network connections."
-msgstr ""
-"Espera perquè el NetworkManager acabi d'activar les connexions d'inici de "
-"xarxa."
-
-#: ../clients/nm-online.c:267 ../clients/nm-online.c:273
-msgid "Invalid option.  Please use --help to see a list of valid options."
-msgstr ""
-"Opció no vàlida.  Utilitzeu --help per a veure la llista d'opcions vàlides."
-
-#: ../clients/tui/newt/nmt-newt-utils.c:177 ../clients/tui/nmt-editor.c:430
-#: ../clients/tui/nmt-password-dialog.c:174
-#: ../clients/tui/nmt-route-editor.c:122 ../clients/tui/nmtui-hostname.c:69
-#: ../clients/tui/nmtui.c:136
-msgid "OK"
-msgstr "D'acord"
-
-#: ../clients/tui/newt/nmt-newt-utils.c:325
-#: ../clients/tui/newt/nmt-newt-utils.c:357
-#, c-format
-msgid "Could not create temporary file: %s"
-msgstr "No s'ha pogut crear el fitxer temporari: %s"
-
-#: ../clients/tui/newt/nmt-newt-utils.c:365
-#, c-format
-msgid "Editor failed: %s"
-msgstr "Ha fallat l'editor: %s"
-
-#: ../clients/tui/newt/nmt-newt-utils.c:373
-#, c-format
-msgid "Editor failed with status %d"
-msgstr "L'editor ha fallat amb estat %d"
-
-#: ../clients/tui/newt/nmt-newt-utils.c:375
-#, c-format
-msgid "Editor failed with signal %d"
-msgstr "L'editor ha fallat amb senyal %d"
-
-#: ../clients/tui/newt/nmt-newt-utils.c:379
-#, c-format
-msgid "Could not re-read file: %s"
-msgstr "No s'ha pogut tornar a llegir el fitxer: %s"
-
-#: ../clients/tui/nm-editor-utils.c:146 ../libnm-glib/nm-device.c:1821
-#: ../libnm/nm-device.c:1617
-msgid "Ethernet"
-msgstr "Ethernet"
-
-#: ../clients/tui/nm-editor-utils.c:150
-#, c-format
-msgid "Ethernet connection %d"
-msgstr "Connexions Ethernet %d"
-
-#: ../clients/tui/nm-editor-utils.c:154 ../libnm-glib/nm-device.c:1823
-#: ../libnm/nm-device.c:1619
-msgid "Wi-Fi"
-msgstr "Wi-Fi"
-
-#: ../clients/tui/nm-editor-utils.c:158
-#, c-format
-msgid "Wi-Fi connection %d"
-msgstr "Connexió Wi-Fi %d"
-
-#: ../clients/tui/nm-editor-utils.c:163 ../libnm-core/nm-connection.c:1939
-#: ../libnm-glib/nm-device.c:1833 ../libnm/nm-device.c:1629
-msgid "InfiniBand"
-msgstr "InfiniBand"
-
-#: ../clients/tui/nm-editor-utils.c:167
-#, c-format
-msgid "InfiniBand connection %d"
-msgstr "Connexió InfiniBand %d"
-
-#: ../clients/tui/nm-editor-utils.c:172 ../libnm-glib/nm-device.c:1831
-#: ../libnm/nm-device.c:1627
-msgid "Mobile Broadband"
-msgstr "Banda ampla mòbil"
-
-#: ../clients/tui/nm-editor-utils.c:175
-#, c-format
-msgid "Mobile broadband connection %d"
-msgstr "Connexió per banda ampla mòbil %d"
-
-#: ../clients/tui/nm-editor-utils.c:181 ../clients/tui/nmt-page-dsl.c:62
-msgid "DSL"
-msgstr "DSL"
-
-#: ../clients/tui/nm-editor-utils.c:185
-#, c-format
-msgid "DSL connection %d"
-msgstr "Connexió DSL %d"
-
-#: ../clients/tui/nm-editor-utils.c:190 ../libnm-core/nm-connection.c:1931
-#: ../libnm-glib/nm-device.c:1835 ../libnm-util/nm-connection.c:1626
-#: ../libnm/nm-device.c:1631
-#: ../src/settings/plugins/ifcfg-rh/nms-ifcfg-rh-reader.c:4499
-msgid "Bond"
-msgstr "Vinculada"
-
-#: ../clients/tui/nm-editor-utils.c:194
-#, c-format
-msgid "Bond connection %d"
-msgstr "Connexió vinculada %d"
-
-#: ../clients/tui/nm-editor-utils.c:199 ../libnm-core/nm-connection.c:1935
-#: ../libnm-glib/nm-device.c:1839 ../libnm-util/nm-connection.c:1630
-#: ../libnm/nm-device.c:1635
-#: ../src/settings/plugins/ifcfg-rh/nms-ifcfg-rh-reader.c:4789
-msgid "Bridge"
-msgstr "Pont"
-
-#: ../clients/tui/nm-editor-utils.c:204
-#, c-format
-msgid "Bridge connection %d"
-msgstr "Connexió de pont %d"
-
-#: ../clients/tui/nm-editor-utils.c:208 ../libnm-core/nm-connection.c:1933
-#: ../libnm-glib/nm-device.c:1837 ../libnm-util/nm-connection.c:1628
-#: ../libnm/nm-device.c:1633
-#: ../src/settings/plugins/ifcfg-rh/nms-ifcfg-rh-reader.c:4602
-msgid "Team"
-msgstr "Equip"
-
-#: ../clients/tui/nm-editor-utils.c:213
-#, c-format
-msgid "Team connection %d"
-msgstr "Connexió d'equip %d"
-
-#: ../clients/tui/nm-editor-utils.c:221
-#, c-format
-msgid "VLAN connection %d"
-msgstr "Connexió VLAN %d"
-
-#: ../clients/tui/nm-editor-utils.c:225 ../clients/tui/nmt-page-ip-tunnel.c:136
-#, fuzzy
-msgid "IP tunnel"
-msgstr "Tunel IP"
-
-#: ../clients/tui/nm-editor-utils.c:229
-#, fuzzy, c-format
-msgid "IP tunnel connection %d"
-msgstr "Connexió per túnel IP"
-
-#: ../clients/tui/nm-editor-utils.c:244
-#, c-format
-msgid "VPN connection %d"
-msgstr "Connexió VPN %d"
-
-#: ../clients/tui/nmt-device-entry.c:370
-msgid "Select..."
-msgstr "Selecciona..."
-
-#: ../clients/tui/nmt-edit-connection-list.c:110
-msgid "Add"
-msgstr "Afegeix"
-
-#: ../clients/tui/nmt-edit-connection-list.c:113
-#: ../clients/tui/nmt-page-ip4.c:169 ../clients/tui/nmt-page-ip6.c:167
-#: ../clients/tui/nmt-page-team-port.c:109 ../clients/tui/nmt-page-team.c:173
-msgid "Edit..."
-msgstr "Edita..."
-
-#: ../clients/tui/nmt-edit-connection-list.c:116
-#: ../clients/tui/nmtui-edit.c:531
-msgid "Delete"
-msgstr "Esborra"
-
-#: ../clients/tui/nmt-editor-section.c:103
-msgid "Hide"
-msgstr "Amaga"
-
-#: ../clients/tui/nmt-editor-section.c:103
-msgid "Show"
-msgstr "Mostra"
-
-#: ../clients/tui/nmt-editor.c:98
-#, c-format
-msgid "Could not create editor for connection '%s' of type '%s'."
-msgstr "No s'ha pogut crear l'editor per a la connexió «%s» de tipus «%s»."
-
-#: ../clients/tui/nmt-editor.c:102
-#, c-format
-msgid "Could not create editor for invalid connection '%s'."
-msgstr "No s'ha pogut crear l'editor per a la connexió no vàlida: «%s»."
-
-#: ../clients/tui/nmt-editor.c:112
-msgid "Edit Connection"
-msgstr "Edita la connexió"
-
-#: ../clients/tui/nmt-editor.c:174
-#, c-format
-msgid "Unable to save connection: %s"
-msgstr "No s'ha pogut desar la connexió: %s"
-
-#: ../clients/tui/nmt-editor.c:188
-#, c-format
-msgid "Unable to add new connection: %s"
-msgstr "No s'ha pogut afegir la connexió nova; %s"
-
-#: ../clients/tui/nmt-editor.c:333
-msgid "Profile name"
-msgstr "Nom de perfil"
-
-#: ../clients/tui/nmt-editor.c:344
-msgid "Ethernet device"
-msgstr "Dispositiu Ethernet"
-
-#: ../clients/tui/nmt-editor.c:346
-msgid "Device"
-msgstr "Dispositiu"
-
-#. And finally the bottom widgets
-#: ../clients/tui/nmt-editor.c:406
-msgid "Automatically connect"
-msgstr "Connecta automàticament"
-
-#: ../clients/tui/nmt-editor.c:412
-msgid "Available to all users"
-msgstr "Disponible per a tots els usuaris"
-
-#: ../clients/tui/nmt-editor.c:427 ../clients/tui/nmt-password-dialog.c:171
-#: ../clients/tui/nmt-route-editor.c:115 ../clients/tui/nmtui-edit.c:222
-#: ../clients/tui/nmtui-edit.c:530 ../clients/tui/nmtui-hostname.c:67
-msgid "Cancel"
-msgstr "Cancel·la"
-
-#: ../clients/tui/nmt-mtu-entry.c:86 ../clients/tui/nmt-mtu-entry.c:117
-msgid "bytes"
-msgstr "bytes"
-
-#: ../clients/tui/nmt-page-bond.c:84
-msgid "Round-robin"
-msgstr "Round-robin"
-
-#: ../clients/tui/nmt-page-bond.c:85
-msgid "Active Backup"
-msgstr "Còpia de seguretat activa"
-
-#: ../clients/tui/nmt-page-bond.c:86
-msgid "XOR"
-msgstr "XOR"
-
-#: ../clients/tui/nmt-page-bond.c:87
-msgid "Broadcast"
-msgstr "Difusió"
-
-#: ../clients/tui/nmt-page-bond.c:88
-msgid "802.3ad"
-msgstr "802.3ad"
-
-#: ../clients/tui/nmt-page-bond.c:89
-msgid "Adaptive Transmit Load Balancing (tlb)"
-msgstr "Adaptive Transmit Load Balancing (tlb)"
-
-#: ../clients/tui/nmt-page-bond.c:90
-msgid "Adaptive Load Balancing (alb)"
-msgstr "«%s» <"
-
-#: ../clients/tui/nmt-page-bond.c:96
-msgid "MII (recommended)"
-msgstr "MII (recomendat)"
-
-#: ../clients/tui/nmt-page-bond.c:97
-msgid "ARP"
-msgstr "ARP"
-
-#: ../clients/tui/nmt-page-bond.c:355 ../clients/tui/nmt-page-bridge.c:85
-#: ../clients/tui/nmt-page-team.c:152
-msgid "Slaves"
-msgstr "Esclaves"
-
-#: ../clients/tui/nmt-page-bond.c:367 ../clients/tui/nmt-page-ip-tunnel.c:148
-#: ../clients/tui/nmt-page-wifi.c:230
-msgid "Mode"
-msgstr "Mode"
-
-#: ../clients/tui/nmt-page-bond.c:373
-msgid "Primary"
-msgstr "Primària"
-
-#: ../clients/tui/nmt-page-bond.c:379
-msgid "Link monitoring"
-msgstr "Monitoratge de l'enllaç"
-
-#: ../clients/tui/nmt-page-bond.c:385 ../clients/tui/nmt-page-bond.c:392
-#: ../clients/tui/nmt-page-bond.c:399 ../clients/tui/nmt-page-bond.c:406
-msgctxt "milliseconds"
-msgid "ms"
-msgstr "ms"
-
-#: ../clients/tui/nmt-page-bond.c:386 ../clients/tui/nmt-page-bond.c:407
-msgid "Monitoring frequency"
-msgstr "Freqüència de monitoratge"
-
-#: ../clients/tui/nmt-page-bond.c:393
-msgid "Link up delay"
-msgstr "Demora de l'enllaçament cap amunt"
-
-#: ../clients/tui/nmt-page-bond.c:400
-msgid "Link down delay"
-msgstr "Demora de l'enllaçament cap avall"
-
-#: ../clients/tui/nmt-page-bond.c:413
-msgid "ARP targets"
-msgstr "Destins ARP"
-
-#: ../clients/tui/nmt-page-bridge-port.c:60
-msgid "BRIDGE PORT"
-msgstr "PORT DEL PONT"
-
-#: ../clients/tui/nmt-page-bridge-port.c:67
-#: ../clients/tui/nmt-page-bridge.c:118
-msgid "Priority"
-msgstr "Prioritat"
-
-#: ../clients/tui/nmt-page-bridge-port.c:73
-msgid "Path cost"
-msgstr "Cost del camí"
-
-#: ../clients/tui/nmt-page-bridge-port.c:75
-msgid "Hairpin mode"
-msgstr "Mode hairpin"
-
-#: ../clients/tui/nmt-page-bridge.c:96 ../clients/tui/nmt-page-bridge.c:127
-#: ../clients/tui/nmt-page-bridge.c:137 ../clients/tui/nmt-page-bridge.c:147
-msgid "seconds"
-msgstr "segons"
-
-#: ../clients/tui/nmt-page-bridge.c:97
-msgid "Aging time"
-msgstr "Temps d'envelliment"
-
-#: ../clients/tui/nmt-page-bridge.c:99
-msgid "Enable IGMP snooping"
-msgstr "Habilita el tafaneig IGMP"
-
-#: ../clients/tui/nmt-page-bridge.c:105
-msgid "Enable STP (Spanning Tree Protocol)"
-msgstr "Habilita el STP (Spanning Tree Protocol)"
-
-#: ../clients/tui/nmt-page-bridge.c:128
-msgid "Forward delay"
-msgstr "Demora cap endavant"
-
-#: ../clients/tui/nmt-page-bridge.c:138
-msgid "Hello time"
-msgstr "Temps de benviguda"
-
-#: ../clients/tui/nmt-page-bridge.c:148
-msgid "Max age"
-msgstr "Edat màxima"
-
-#: ../clients/tui/nmt-page-ethernet.c:70
-msgid "ETHERNET"
-msgstr "ETHERNET"
-
-#: ../clients/tui/nmt-page-ethernet.c:77 ../clients/tui/nmt-page-vlan.c:122
-#: ../clients/tui/nmt-page-wifi.c:364
-msgid "Cloned MAC address"
-msgstr "Adreces MAC clonades"
-
-#: ../clients/tui/nmt-page-infiniband.c:47
-msgid "Datagram"
-msgstr "Datagrama"
-
-#: ../clients/tui/nmt-page-infiniband.c:48
-msgid "Connected"
-msgstr "Connectat"
-
-#: ../clients/tui/nmt-page-infiniband.c:81
-msgid "INFINIBAND"
-msgstr "INFINIBAND"
-
-#: ../clients/tui/nmt-page-ip4.c:38
-msgid "Disabled"
-msgstr "Inhabilitat"
-
-#: ../clients/tui/nmt-page-ip4.c:39 ../clients/tui/nmt-page-ip6.c:39
-msgid "Automatic"
-msgstr "Automàtic"
-
-#: ../clients/tui/nmt-page-ip4.c:40 ../clients/tui/nmt-page-ip6.c:41
-msgid "Link-Local"
-msgstr "Enllaça-Local"
-
-#: ../clients/tui/nmt-page-ip4.c:41 ../clients/tui/nmt-page-ip6.c:42
-msgid "Manual"
-msgstr "Manual"
-
-#: ../clients/tui/nmt-page-ip4.c:42
-msgid "Shared"
-msgstr "Compartit"
-
-#: ../clients/tui/nmt-page-ip4.c:82 ../clients/tui/nmt-page-ip6.c:82
-msgid "(No custom routes)"
-msgstr "(Sense rutes personalitzades)"
-
-#: ../clients/tui/nmt-page-ip4.c:85 ../clients/tui/nmt-page-ip6.c:85
-#, c-format
-msgid "One custom route"
-msgid_plural "%d custom routes"
-msgstr[0] "Una ruta personalitzada"
-msgstr[1] "%d rutes personalitzades"
-
-#: ../clients/tui/nmt-page-ip4.c:128
-msgid "IPv4 CONFIGURATION"
-msgstr "CONFIGURACIÓ IPv4"
-
-#: ../clients/tui/nmt-page-ip4.c:136 ../clients/tui/nmt-page-ip6.c:136
-msgid "Addresses"
-msgstr "Adreces"
-
-#: ../clients/tui/nmt-page-ip4.c:150 ../clients/tui/nmt-page-ip6.c:150
-msgid "DNS servers"
-msgstr "Servidors DNS"
-
-#: ../clients/tui/nmt-page-ip4.c:156 ../clients/tui/nmt-page-ip6.c:156
-msgid "Search domains"
-msgstr "Cerca els dominis"
-
-#: ../clients/tui/nmt-page-ip4.c:171 ../clients/tui/nmt-page-ip6.c:169
-msgid "Routing"
-msgstr "Enrutament"
-
-#: ../clients/tui/nmt-page-ip4.c:173 ../clients/tui/nmt-page-ip6.c:171
-msgid "Never use this network for default route"
-msgstr "No usis mai aquesta xarxa per a la ruta predeterminada"
-
-#: ../clients/tui/nmt-page-ip4.c:179 ../clients/tui/nmt-page-ip6.c:177
-msgid "Ignore automatically obtained routes"
-msgstr "Ignora les rutes obtingudes automàticament"
-
-#: ../clients/tui/nmt-page-ip4.c:187
-msgid "Require IPv4 addressing for this connection"
-msgstr "Requereix l'adreçament IPv4 per a aquesta connexió"
-
-#: ../clients/tui/nmt-page-ip6.c:38
-msgid "Ignore"
-msgstr "Ignora"
-
-#: ../clients/tui/nmt-page-ip6.c:40
-msgid "Automatic (DHCP-only)"
-msgstr "Automàtica (sols DHCP)"
-
-#: ../clients/tui/nmt-page-ip6.c:128
-msgid "IPv6 CONFIGURATION"
-msgstr "CONFIGURACIÓ IPv6"
-
-#: ../clients/tui/nmt-page-ip6.c:185
-msgid "Require IPv6 addressing for this connection"
-msgstr "Requereix l'adreçament IPv6 per a aquesta connexió"
-
-#. The order must match the NM_IP_TUNNEL_MODE_* enum
-#: ../clients/tui/nmt-page-ip-tunnel.c:78
-msgid "IPIP"
-msgstr ""
-
-#: ../clients/tui/nmt-page-ip-tunnel.c:79
-msgid "GRE"
-msgstr ""
-
-#: ../clients/tui/nmt-page-ip-tunnel.c:80
-msgid "SIT"
-msgstr ""
-
-#: ../clients/tui/nmt-page-ip-tunnel.c:81
-msgid "ISATAP"
-msgstr ""
-
-#: ../clients/tui/nmt-page-ip-tunnel.c:82
-msgid "VTI"
-msgstr ""
-
-#: ../clients/tui/nmt-page-ip-tunnel.c:83
-msgid "IP6IP6"
-msgstr ""
-
-#: ../clients/tui/nmt-page-ip-tunnel.c:84
-msgid "IPIP6"
-msgstr ""
-
-#: ../clients/tui/nmt-page-ip-tunnel.c:85
-msgid "IP6GRE"
-msgstr ""
-
-#: ../clients/tui/nmt-page-ip-tunnel.c:86
-msgid "VTI6"
-msgstr ""
-
-#: ../clients/tui/nmt-page-ip-tunnel.c:150 ../clients/tui/nmt-page-vlan.c:99
-msgid "Parent"
-msgstr "Pare"
-
-#: ../clients/tui/nmt-page-ip-tunnel.c:157
-msgid "Local IP"
-msgstr ""
-
-#: ../clients/tui/nmt-page-ip-tunnel.c:163
-#, fuzzy
-msgid "Remote IP"
-msgstr "Remot: "
-
-#: ../clients/tui/nmt-page-ip-tunnel.c:169
-msgid "Input key"
-msgstr ""
-
-#: ../clients/tui/nmt-page-ip-tunnel.c:176
-msgid "Output key"
-msgstr ""
-
-#: ../clients/tui/nmt-page-ppp.c:131
-msgid "PPP CONFIGURATION"
-msgstr "CONFIGURACIÓ PPP"
-
-#: ../clients/tui/nmt-page-ppp.c:140
-msgid "Allowed authentication methods:"
-msgstr "Mètodes d'autenticació permesos:"
-
-#: ../clients/tui/nmt-page-ppp.c:147
-msgid "EAP"
-msgstr "EAP"
-
-#: ../clients/tui/nmt-page-ppp.c:155
-msgid "PAP"
-msgstr "PAP"
-
-#: ../clients/tui/nmt-page-ppp.c:163
-msgid "CHAP"
-msgstr "CHAP"
-
-#: ../clients/tui/nmt-page-ppp.c:171
-msgid "MSCHAPv2"
-msgstr "MSCHAPv2"
-
-#: ../clients/tui/nmt-page-ppp.c:179
-msgid "MSCHAP"
-msgstr "MSCHAP"
-
-#: ../clients/tui/nmt-page-ppp.c:195
-msgid "Use point-to-point encryption (MPPE)"
-msgstr "Usa l'encriptat punt-a-punt (MPPE)"
-
-#: ../clients/tui/nmt-page-ppp.c:207
-msgid "Require 128-bit encryption"
-msgstr "Requereix encriptat de 128-bit"
-
-#: ../clients/tui/nmt-page-ppp.c:217
-msgid "Use stateful MPPE"
-msgstr "Usa MPPE amb estat"
-
-#: ../clients/tui/nmt-page-ppp.c:229
-msgid "Allow BSD data compression"
-msgstr "Permet la compressió de les dades BSD"
-
-#: ../clients/tui/nmt-page-ppp.c:237
-msgid "Allow Deflate data compression"
-msgstr "Permet la compressió de dades deflactades"
-
-#: ../clients/tui/nmt-page-ppp.c:245
-msgid "Use TCP header compression"
-msgstr "Usa la compressió de la capçalera TCP"
-
-#: ../clients/tui/nmt-page-ppp.c:255
-msgid "Send PPP echo packets"
-msgstr "Envia els paquets d'eco PPP"
-
-#: ../clients/tui/nmt-page-team-port.c:92
-msgid "TEAM PORT"
-msgstr "PORT D'EQUIP"
-
-#: ../clients/tui/nmt-page-team-port.c:99 ../clients/tui/nmt-page-team.c:163
-msgid "JSON configuration"
-msgstr "Configuració JSON"
-
-#: ../clients/tui/nmt-page-vlan.c:114
-msgid "VLAN id"
-msgstr "id del VLAN"
-
-#: ../clients/tui/nmt-page-wifi.c:64
-msgctxt "Wi-Fi"
-msgid "Client"
-msgstr "Client"
-
-#: ../clients/tui/nmt-page-wifi.c:65
-msgid "Access Point"
-msgstr "Punt d'accés"
-
-#: ../clients/tui/nmt-page-wifi.c:66
-msgid "Ad-Hoc Network"
-msgstr "Xarxa Ad-Hoc"
-
-#: ../clients/tui/nmt-page-wifi.c:71
-msgctxt "Wi-Fi"
-msgid "Automatic"
-msgstr "Automàtic"
-
-#. 802.11a Wi-Fi network
-#: ../clients/tui/nmt-page-wifi.c:73
-msgid "A (5 GHz)"
-msgstr "A (5 GHz)"
-
-#. 802.11b / 802.11g Wi-Fi network
-#: ../clients/tui/nmt-page-wifi.c:75
-msgid "B/G (2.4 GHz)"
-msgstr "B/G (2.4 GHz)"
-
-#: ../clients/tui/nmt-page-wifi.c:80
-msgctxt "Wi-Fi security"
-msgid "None"
-msgstr "Cap"
-
-#: ../clients/tui/nmt-page-wifi.c:81
-msgid "WPA & WPA2 Personal"
-msgstr "WPA & WPA2 Personal"
-
-#: ../clients/tui/nmt-page-wifi.c:82
-msgid "WPA & WPA2 Enterprise"
-msgstr "WPA i WPA2 d'empresa "
-
-#: ../clients/tui/nmt-page-wifi.c:83
-msgid "WEP 40/128-bit Key (Hex or ASCII)"
-msgstr "Clau WEP 40/128-bit (Hex o ASCII)"
-
-#: ../clients/tui/nmt-page-wifi.c:84
-msgid "WEP 128-bit Passphrase"
-msgstr "Contrasenya WEP de 128-bit"
-
-#: ../clients/tui/nmt-page-wifi.c:85
-msgid "Dynamic WEP (802.1x)"
-msgstr "WEP dinàmica (802.1x)"
-
-#: ../clients/tui/nmt-page-wifi.c:86
-msgid "LEAP"
-msgstr "LEAP"
-
-#: ../clients/tui/nmt-page-wifi.c:91
-msgctxt "WEP key index"
-msgid "1 (Default)"
-msgstr "1 (Predeterminat)"
-
-#: ../clients/tui/nmt-page-wifi.c:92
-msgctxt "WEP key index"
-msgid "2"
-msgstr "2"
-
-#: ../clients/tui/nmt-page-wifi.c:93
-msgctxt "WEP key index"
-msgid "3"
-msgstr "3"
-
-#: ../clients/tui/nmt-page-wifi.c:94
-msgctxt "WEP key index"
-msgid "4"
-msgstr "4"
-
-#: ../clients/tui/nmt-page-wifi.c:99
-msgid "Open System"
-msgstr "Sistema obert"
-
-#: ../clients/tui/nmt-page-wifi.c:100
-msgid "Shared Key"
-msgstr "Clau compartida"
-
-#: ../clients/tui/nmt-page-wifi.c:214
-msgid "WI-FI"
-msgstr "WI-FI"
-
-#: ../clients/tui/nmt-page-wifi.c:256
-msgid "Channel"
-msgstr "Canal"
-
-#: ../clients/tui/nmt-page-wifi.c:261
-msgid "Security"
-msgstr "Seguretat"
-
-#. "wpa-enterprise"
-#. FIXME
-#: ../clients/tui/nmt-page-wifi.c:282
-msgid "(No support for wpa-enterprise yet...)"
-msgstr "(No hi ha suport encara per a wpa d'empresa...)"
-
-#: ../clients/tui/nmt-page-wifi.c:292 ../clients/tui/nmt-page-wifi.c:311
-msgid "WEP index"
-msgstr "Índex WEP "
-
-#: ../clients/tui/nmt-page-wifi.c:300 ../clients/tui/nmt-page-wifi.c:319
-msgid "Authentication"
-msgstr "Autenticació"
-
-#. "dynamic-wep"
-#. FIXME
-#: ../clients/tui/nmt-page-wifi.c:325
-msgid "(No support for dynamic-wep yet...)"
-msgstr "(No hi ha suport encara per a web dinàmica...)"
-
-#: ../clients/tui/nmt-password-fields.c:128
-msgid "Ask for this password every time"
-msgstr "Demana aquesta contrasenya cada cop"
-
-#: ../clients/tui/nmt-password-fields.c:129
-msgid "Show password"
-msgstr "Mostra la contrasenya"
-
-#: ../clients/tui/nmt-route-table.c:191
-msgid "Destination"
-msgstr "Destinació"
-
-#: ../clients/tui/nmt-route-table.c:191
-msgid "Prefix"
-msgstr "Prefix"
-
-#: ../clients/tui/nmt-route-table.c:200
-msgid "Next Hop"
-msgstr "Salt següent"
-
-#: ../clients/tui/nmt-route-table.c:208
-msgid "Metric"
-msgstr "Mètrica"
-
-#: ../clients/tui/nmt-route-table.c:228
-msgid "No custom routes are defined."
-msgstr "No hi ha rutes personalitzades definides"
-
-#: ../clients/tui/nmt-slave-list.c:136
-msgid "Select the type of slave connection you wish to add."
-msgstr "Seleccioneu el tipus de connexió esclava que voleu afegir."
-
-#: ../clients/tui/nmt-widget-list.c:139
-msgid "Add..."
-msgstr "Afegeix..."
-
-#: ../clients/tui/nmt-widget-list.c:202
-msgid "Remove"
-msgstr "Remou"
-
-#: ../clients/tui/nmtui-connect.c:54
-msgid ""
-"openconnect will be run to authenticate.\n"
-"It will return to nmtui when completed."
-msgstr ""
-
-#: ../clients/tui/nmtui-connect.c:68
-#, c-format
-msgid "Error: openconnect failed: %s"
-msgstr "Error: openconnect ha fallat: %s"
-
-#: ../clients/tui/nmtui-connect.c:75
-#, c-format
-msgid "openconnect failed with status %d"
-msgstr "openconnect ha fallat amb l'estat %d"
-
-#: ../clients/tui/nmtui-connect.c:79
-#, c-format
-msgid "openconnect failed with signal %d"
-msgstr "openconnect ha fallat amb el senyal %d"
-
-#: ../clients/tui/nmtui-connect.c:178
-msgid "Activation failed"
-msgstr "Ha fallat l'activació"
-
-#: ../clients/tui/nmtui-connect.c:233
-msgid "Connecting..."
-msgstr "S'està connectant..."
-
-#: ../clients/tui/nmtui-connect.c:271 ../clients/tui/nmtui-connect.c:302
-#, c-format
-msgid "Could not activate connection: %s"
-msgstr "No s'ha pogut activar la connexió: %s"
-
-#: ../clients/tui/nmtui-connect.c:362 ../clients/tui/nmtui-connect.c:411
-msgid "Activate"
-msgstr "Activada"
-
-#: ../clients/tui/nmtui-connect.c:364
-msgid "Deactivate"
-msgstr "Desactivada"
-
-#: ../clients/tui/nmtui-connect.c:416 ../clients/tui/nmtui-edit.c:120
-#: ../clients/tui/nmtui.c:130
-msgid "Quit"
-msgstr "Surt"
-
-#: ../clients/tui/nmtui-connect.c:416 ../clients/tui/nmtui-edit.c:120
-msgid "Back"
-msgstr ""
-
-#: ../clients/tui/nmtui-connect.c:439
-#, c-format
-msgid "No such connection '%s'"
-msgstr "La connexió no existeix «%s»"
-
-#: ../clients/tui/nmtui-connect.c:441
-msgid "Connection is already active"
-msgstr "La connexió ja està activada"
-
-#: ../clients/tui/nmtui-edit.c:230
-msgid "Create"
-msgstr "Crea"
-
-#: ../clients/tui/nmtui-edit.c:372
-msgid "Select the type of connection you wish to create."
-msgstr "Seleccioneu el tipus de connexió que voleu crear."
-
-#: ../clients/tui/nmtui-edit.c:380
-msgid ""
-"If you are creating a VPN, and the VPN connection you wish to create does "
-"not appear in the list, you may not have the correct VPN plugin installed."
-msgstr ""
-"Si esteu creant una VPN, i la connexió VPN que voleu crear no apareix a la "
-"llista, potser no teniu instal·lat el connector VPN correcte."
-
-#: ../clients/tui/nmtui-edit.c:416 ../clients/tui/nmtui-edit.c:432
-msgid "New Connection"
-msgstr "Connexions nova"
-
-#: ../clients/tui/nmtui-edit.c:471
-#, c-format
-msgid "Unable to delete connection: %s"
-msgstr "No s'ha pogut esborrar la connexió: «%s»"
-
-#: ../clients/tui/nmtui-edit.c:510
-#, c-format
-msgid "Could not delete connection '%s': %s"
-msgstr "No s'ha pogut esborrar la connexió «%s»: %s"
-
-#: ../clients/tui/nmtui-edit.c:532
-#, c-format
-msgid "Are you sure you want to delete the connection '%s'?"
-msgstr "Realment voleu esborrar la connexió %s?"
-
-#: ../clients/tui/nmtui-hostname.c:45
-msgid "Set Hostname"
-msgstr "Estableix el nom del sistema"
-
-#: ../clients/tui/nmtui-hostname.c:53
-msgid "Hostname"
-msgstr "Nom del sistema"
-
-#. Translators: this indicates the result. ie, "I have set the hostname to ..."
-#: ../clients/tui/nmtui-hostname.c:116
-#, c-format
-msgid "Set hostname to '%s'"
-msgstr "Estableix el nom del sistema a «%s»"
-
-#: ../clients/tui/nmtui-hostname.c:118
-#, c-format
-msgid "Unable to set hostname: %s"
-msgstr "No s'ha pogut establir el nom del sistema: %s"
-
-#: ../clients/tui/nmtui.c:53 ../clients/tui/nmtui.c:56
-msgid "connection"
-msgstr "connexió"
-
-#: ../clients/tui/nmtui.c:54
-msgid "Edit a connection"
-msgstr "Edita una connexió"
-
-#: ../clients/tui/nmtui.c:57
-msgid "Activate a connection"
-msgstr "Activa una connexió"
-
-#: ../clients/tui/nmtui.c:59
-msgid "new hostname"
-msgstr "nou nom del sistema"
-
-#: ../clients/tui/nmtui.c:60
-msgid "Set system hostname"
-msgstr "Estableix el nom de sistema de l'ordinador"
-
-#: ../clients/tui/nmtui.c:104
-msgid "NetworkManager TUI"
-msgstr "TUI del NetworkManager"
-
-#: ../clients/tui/nmtui.c:112
-msgid "Please select an option"
-msgstr "Si us plau seleccioneu una opció"
-
-#: ../clients/tui/nmtui.c:160
-msgid "Usage"
-msgstr "Ús"
-
-#: ../clients/tui/nmtui.c:241
-msgid "Could not parse arguments"
-msgstr "No s'han pogut analitzar els arguments"
-
-#: ../clients/tui/nmtui.c:251
-#, c-format
-msgid "Could not contact NetworkManager: %s.\n"
-msgstr "No s'ha pogut contactar el NetworkManager: %s.\n"
-
-#: ../clients/tui/nmtui.c:256
-msgid "NetworkManager is not running."
-msgstr "El NetworkManager no s'està executant."
-
-#: ../libnm-core/crypto.c:118 ../libnm-util/crypto.c:131
-#, c-format
-msgid "PEM key file had no end tag '%s'."
-msgstr "El fitxer de clau PEM no té l'etiqueta de final «%s»."
-
-#: ../libnm-core/crypto.c:131 ../libnm-util/crypto.c:144
-#, c-format
-msgid "Doesn't look like a PEM private key file."
-msgstr "No sembla que sigui un fitxer de clau privada PEM."
-
-#: ../libnm-core/crypto.c:148 ../libnm-util/crypto.c:161
-#, c-format
-msgid "Malformed PEM file: Proc-Type was not first tag."
-msgstr ""
-"El format del fitxer PEM és incorrecte: la primera etiqueta no és la de Proc-"
-"Type."
-
-#: ../libnm-core/crypto.c:156 ../libnm-util/crypto.c:169
-#, c-format
-msgid "Malformed PEM file: unknown Proc-Type tag '%s'."
-msgstr ""
-"El format del fitxer PEM és incorrecte: l'etiqueta de Proc-Type «%s» és "
-"desconeguda."
-
-#: ../libnm-core/crypto.c:166 ../libnm-util/crypto.c:179
-#, c-format
-msgid "Malformed PEM file: DEK-Info was not the second tag."
-msgstr ""
-"El format del fitxer PEM és incorrecte: la segona etiqueta no és la de DEK-"
-"Info."
-
-#: ../libnm-core/crypto.c:177 ../libnm-util/crypto.c:190
-#, c-format
-msgid "Malformed PEM file: no IV found in DEK-Info tag."
-msgstr ""
-"El format del fitxer PEM és incorrecte: no s'ha trobat cap vector "
-"d'inicialització a l'etiqueta de DEK-Info."
-
-#: ../libnm-core/crypto.c:184 ../libnm-util/crypto.c:197
-#, c-format
-msgid "Malformed PEM file: invalid format of IV in DEK-Info tag."
-msgstr ""
-"El format del fitxer PEM és incorrecte: el format del vector "
-"d'inicialització a l'etiqueta DEK-Info no és vàlid."
-
-#: ../libnm-core/crypto.c:199 ../libnm-util/crypto.c:212
-#, c-format
-msgid "Malformed PEM file: unknown private key cipher '%s'."
-msgstr ""
-"El format del fitxer PEM és incorrecte: el criptògraf «%s» de clau privada "
-"és desconegut."
-
-#: ../libnm-core/crypto.c:218 ../libnm-util/crypto.c:231
-#, c-format
-msgid "Could not decode private key."
-msgstr "No s'ha pogut descodificar la clau privada."
-
-#: ../libnm-core/crypto.c:272 ../libnm-util/crypto.c:283
-msgid "Failed to find expected PKCS#8 start tag."
-msgstr "No s'ha pogut trobar l'etiqueta d'inici PKCS#8 esperada."
-
-#: ../libnm-core/crypto.c:280 ../libnm-util/crypto.c:291
-#, c-format
-msgid "Failed to find expected PKCS#8 end tag '%s'."
-msgstr "No s'ha pogut trobar l'etiqueta «%s» final PKCS#8 esperada."
-
-#: ../libnm-core/crypto.c:299 ../libnm-util/crypto.c:310
-msgid "Failed to decode PKCS#8 private key."
-msgstr "No s'ha pogut decodifiar la clau privada PKCS#8."
-
-#: ../libnm-core/crypto.c:341 ../libnm-util/crypto.c:352
-#, c-format
-msgid "IV must be an even number of bytes in length."
-msgstr ""
-"La llargada del vector d'inicialització ha de ser un nombre parell de bytes."
-
-#: ../libnm-core/crypto.c:355 ../libnm-util/crypto.c:366
-#, c-format
-msgid "IV contains non-hexadecimal digits."
-msgstr "El vector d'inicialització conté dígits que no són hexadecimals."
-
-#: ../libnm-core/crypto.c:395 ../libnm-core/crypto_gnutls.c:91
-#: ../libnm-core/crypto_gnutls.c:197 ../libnm-core/crypto_nss.c:112
-#: ../libnm-core/crypto_nss.c:277 ../libnm-util/crypto.c:406
-#: ../libnm-util/crypto_gnutls.c:151 ../libnm-util/crypto_gnutls.c:256
-#: ../libnm-util/crypto_nss.c:162 ../libnm-util/crypto_nss.c:323
-#, c-format
-msgid "Private key cipher '%s' was unknown."
-msgstr "Es desconeix el criptògraf «%s» de la clau privada."
-
-#: ../libnm-core/crypto.c:494 ../libnm-util/crypto.c:516
-#, c-format
-msgid "Unable to determine private key type."
-msgstr "No s'ha pogut determinar el tipus de la clau privada."
-
-#: ../libnm-core/crypto.c:502
-#, c-format
-msgid "Password provided, but key was not encrypted."
-msgstr "S'ha proporcionat una contrasenya, però la clau no estava encriptada."
-
-#: ../libnm-core/crypto.c:555 ../libnm-util/crypto.c:571
-#, c-format
-msgid "PEM certificate had no start tag '%s'."
-msgstr "El certificat PEM no tenia una etiqueta «%s» d'inici."
-
-#: ../libnm-core/crypto.c:564 ../libnm-util/crypto.c:580
-#, c-format
-msgid "PEM certificate had no end tag '%s'."
-msgstr "El certificat PEM no tenia una etiqueta «%s» de tancament."
-
-#: ../libnm-core/crypto.c:582 ../libnm-util/crypto.c:598
-#, c-format
-msgid "Failed to decode certificate."
-msgstr "No s'ha pogut descodificar el certificat."
-
-#: ../libnm-core/crypto_gnutls.c:48 ../libnm-util/crypto_gnutls.c:48
-msgid "Failed to initialize the crypto engine."
-msgstr "No s'ha pogut inicialitzar el motor criptogràfic."
-
-#: ../libnm-core/crypto_gnutls.c:99 ../libnm-util/crypto_gnutls.c:159
-#, c-format
-msgid "Invalid IV length (must be at least %zd)."
-msgstr ""
-"La longitud del vector d'inicialització no és vàlida (la mida mínima és %zd)."
-
-#: ../libnm-core/crypto_gnutls.c:115 ../libnm-util/crypto_gnutls.c:175
-#, c-format
-msgid "Failed to initialize the decryption cipher context: %s (%s)"
-msgstr ""
-"No s'ha pogut inicialitzar el context del criptògraf de desencriptació: %s "
-"(%s)"
-
-#: ../libnm-core/crypto_gnutls.c:124 ../libnm-util/crypto_gnutls.c:184
-#, c-format
-msgid "Failed to decrypt the private key: %s (%s)"
-msgstr "No s'ha pogut desencriptar la clau privada: %s (%s)"
-
-#: ../libnm-core/crypto_gnutls.c:134 ../libnm-core/crypto_nss.c:202
-#: ../libnm-util/crypto_gnutls.c:194 ../libnm-util/crypto_nss.c:252
-#, c-format
-msgid "Failed to decrypt the private key: unexpected padding length."
-msgstr ""
-"No s'ha pogut desencriptar la clau privada: no s'esperava la longitud del "
-"farciment."
-
-#: ../libnm-core/crypto_gnutls.c:145 ../libnm-core/crypto_nss.c:213
-#: ../libnm-util/crypto_gnutls.c:205 ../libnm-util/crypto_nss.c:263
-#, c-format
-msgid "Failed to decrypt the private key."
-msgstr "No s'ha pogut desencriptar la clau privada."
-
-#: ../libnm-core/crypto_gnutls.c:224 ../libnm-util/crypto_gnutls.c:283
-#, c-format
-msgid "Failed to initialize the encryption cipher context: %s (%s)"
-msgstr ""
-"No s'ha pogut inicialitzar del context del criptògraf d'encriptació: %s (%s)"
-
-#: ../libnm-core/crypto_gnutls.c:233 ../libnm-util/crypto_gnutls.c:292
-#, c-format
-msgid "Failed to encrypt the data: %s (%s)"
-msgstr "No s'han pogut encriptar les dades: %s (%s)"
-
-#: ../libnm-core/crypto_gnutls.c:276 ../libnm-util/crypto_gnutls.c:332
-#, c-format
-msgid "Error initializing certificate data: %s"
-msgstr "S'ha produït un error en inicialitzar les dades del certificat: %s"
-
-#: ../libnm-core/crypto_gnutls.c:298 ../libnm-util/crypto_gnutls.c:354
-#, c-format
-msgid "Couldn't decode certificate: %s"
-msgstr "No s'ha pogut descodificar el certificat: %s"
-
-#: ../libnm-core/crypto_gnutls.c:326 ../libnm-util/crypto_gnutls.c:378
-#, c-format
-msgid "Couldn't initialize PKCS#12 decoder: %s"
-msgstr "No s'ha pogut inicialitzar el descodificador PKCS#12: %s"
-
-#: ../libnm-core/crypto_gnutls.c:339 ../libnm-util/crypto_gnutls.c:391
-#, c-format
-msgid "Couldn't decode PKCS#12 file: %s"
-msgstr "No s'ha pogut descodificar el fitxer PKCS#12: %s"
-
-#: ../libnm-core/crypto_gnutls.c:351 ../libnm-util/crypto_gnutls.c:403
-#, c-format
-msgid "Couldn't verify PKCS#12 file: %s"
-msgstr "No s'ha pogut verificar el fitxer PKCS#12: %s"
-
-#: ../libnm-core/crypto_gnutls.c:383 ../libnm-util/crypto_gnutls.c:431
-#, c-format
-msgid "Couldn't initialize PKCS#8 decoder: %s"
-msgstr "No s'ha pogut inicialitzar el descodificador PKCS#8: %s"
-
-#: ../libnm-core/crypto_gnutls.c:406 ../libnm-util/crypto_gnutls.c:454
-#, c-format
-msgid "Couldn't decode PKCS#8 file: %s"
-msgstr "No s'ha pogut descodificar el fitxer PKCS#18: %s"
-
-#: ../libnm-core/crypto_nss.c:54 ../libnm-util/crypto_nss.c:53
-#, c-format
-msgid "Failed to initialize the crypto engine: %d."
-msgstr "No s'ha pogut inicialitzar el motor criptogràfic: %d."
-
-#: ../libnm-core/crypto_nss.c:120 ../libnm-util/crypto_nss.c:170
-#, c-format
-msgid "Invalid IV length (must be at least %d)."
-msgstr ""
-"La llargada del vector d'inicialització no és vàlida (la mida mínima és %d)."
-
-#: ../libnm-core/crypto_nss.c:131 ../libnm-util/crypto_nss.c:181
-#, c-format
-msgid "Failed to initialize the decryption cipher slot."
-msgstr "No s'ha pogut inicialitzar la ranura del criptògraf de desencriptació."
-
-#: ../libnm-core/crypto_nss.c:141 ../libnm-util/crypto_nss.c:191
-#, c-format
-msgid "Failed to set symmetric key for decryption."
-msgstr "No s'ha pogut definir la clau simètrica per a la desencriptació."
-
-#: ../libnm-core/crypto_nss.c:151 ../libnm-util/crypto_nss.c:201
-#, c-format
-msgid "Failed to set IV for decryption."
-msgstr ""
-"No s'ha pogut definir el vector d'inicialització per a la desencriptació."
-
-#: ../libnm-core/crypto_nss.c:159 ../libnm-util/crypto_nss.c:209
-#, c-format
-msgid "Failed to initialize the decryption context."
-msgstr "No s'ha pogut inicialitzar el context de desencriptació."
-
-#: ../libnm-core/crypto_nss.c:172 ../libnm-util/crypto_nss.c:222
-#, c-format
-msgid "Failed to decrypt the private key: %d."
-msgstr "No s'ha pogut desencriptar la clau privada: %d."
-
-#: ../libnm-core/crypto_nss.c:180 ../libnm-util/crypto_nss.c:230
-#, c-format
-msgid "Failed to decrypt the private key: decrypted data too large."
-msgstr ""
-"No s'ha pogut desencriptar la clau privada: les dades desencriptades són "
-"massa llargues."
-
-#: ../libnm-core/crypto_nss.c:191 ../libnm-util/crypto_nss.c:241
-#, c-format
-msgid "Failed to finalize decryption of the private key: %d."
-msgstr "No s'ha pogut finalitzar la desencriptació de la clau privada: %d."
-
-#: ../libnm-core/crypto_nss.c:299 ../libnm-util/crypto_nss.c:345
-#, c-format
-msgid "Failed to initialize the encryption cipher slot."
-msgstr "No s'ha pogut inicialitzar la ranura del criptògraf d'encriptació."
-
-#: ../libnm-core/crypto_nss.c:307 ../libnm-util/crypto_nss.c:353
-#, c-format
-msgid "Failed to set symmetric key for encryption."
-msgstr "No s'ha pogut establir la clau simètrica per encriptar."
-
-#: ../libnm-core/crypto_nss.c:315 ../libnm-util/crypto_nss.c:361
-#, c-format
-msgid "Failed to set IV for encryption."
-msgstr "No s'ha pogut establir el vector d'inicialització per a l'encriptació."
-
-#: ../libnm-core/crypto_nss.c:323 ../libnm-util/crypto_nss.c:369
-#, c-format
-msgid "Failed to initialize the encryption context."
-msgstr "No s'ha pogut inicialitzar el context d'encriptació."
-
-#: ../libnm-core/crypto_nss.c:331 ../libnm-util/crypto_nss.c:377
-#, c-format
-msgid "Failed to encrypt: %d."
-msgstr "No s'ha pogut encriptar: %d."
-
-#: ../libnm-core/crypto_nss.c:339 ../libnm-util/crypto_nss.c:385
-#, c-format
-msgid "Unexpected amount of data after encrypting."
-msgstr "No s'esperava aquesta quantitat de dades després de l'encriptació."
-
-#: ../libnm-core/crypto_nss.c:382 ../libnm-util/crypto_nss.c:425
-#, c-format
-msgid "Couldn't decode certificate: %d"
-msgstr "No s'ha pogut descodificar el certificat: %d"
-
-#: ../libnm-core/crypto_nss.c:420
-#, c-format
-msgid "Password must be UTF-8"
-msgstr "La contrasenya ha de ser UTF-8"
-
-#: ../libnm-core/crypto_nss.c:450 ../libnm-util/crypto_nss.c:488
-#, c-format
-msgid "Couldn't initialize PKCS#12 decoder: %d"
-msgstr "No s'ha pogut inicialitzar el descodificador PKCS#12: %d"
-
-#: ../libnm-core/crypto_nss.c:459 ../libnm-util/crypto_nss.c:497
-#, c-format
-msgid "Couldn't decode PKCS#12 file: %d"
-msgstr "No s'ha pogut descodificar el fitxer PKCS#12: %d"
-
-#: ../libnm-core/crypto_nss.c:468 ../libnm-util/crypto_nss.c:506
-#, c-format
-msgid "Couldn't verify PKCS#12 file: %d"
-msgstr "No s'ha pogut verificar el fitxer PKCS#12: %d"
-
-#: ../libnm-core/crypto_nss.c:519 ../libnm-util/crypto_nss.c:550
-msgid "Could not generate random data."
-msgstr "No s'han pogut generar dades aleatòries."
-
-#: ../libnm-core/nm-connection.c:229
-msgid "wrong type; should be a list of strings."
-msgstr "tipus incorrecte; hauria de ser una llista de cadenes de caràcters."
-
-#: ../libnm-core/nm-connection.c:299
-msgid "unknown setting name"
-msgstr "nom desconegut de paràmetre de configuració"
-
-#: ../libnm-core/nm-connection.c:311
-#, fuzzy
-msgid "duplicate setting name"
-msgstr "nom desconegut de paràmetre de configuració"
-
-#: ../libnm-core/nm-connection.c:1080
-msgid "setting not found"
-msgstr "no s'ha trobat el paràmetre de configuració"
-
-#: ../libnm-core/nm-connection.c:1146
-msgid "setting not allowed in slave connection"
-msgstr "paràmetre de configuració no permès a una connexió esclava"
-
-#: ../libnm-core/nm-connection.c:1162
-msgid "setting is required for non-slave connections"
-msgstr ""
-"es requereix un paràmetre de configuració per a les connexions no esclaves"
-
-#: ../libnm-core/nm-connection.c:1257
-msgid "Unexpected failure to verify the connection"
-msgstr "Fallada inesperada a la verificació de la connexió"
-
-#: ../libnm-core/nm-connection.c:1296
-msgid "Unexpected failure to normalize the connection"
-msgstr "Fallada inesperada a la normalització de la connexió"
-
-#: ../libnm-core/nm-connection.c:1797 ../libnm-core/nm-setting-8021x.c:2872
-#: ../libnm-core/nm-setting-8021x.c:2889 ../libnm-core/nm-setting-8021x.c:2920
-#: ../libnm-core/nm-setting-8021x.c:2937 ../libnm-core/nm-setting-8021x.c:2979
-#: ../libnm-core/nm-setting-8021x.c:2991 ../libnm-core/nm-setting-8021x.c:3009
-#: ../libnm-core/nm-setting-8021x.c:3021 ../libnm-core/nm-setting-8021x.c:3045
-#: ../libnm-core/nm-setting-8021x.c:3226 ../libnm-core/nm-setting-adsl.c:189
-#: ../libnm-core/nm-setting-bluetooth.c:120
-#: ../libnm-core/nm-setting-bluetooth.c:138 ../libnm-core/nm-setting-cdma.c:159
-#: ../libnm-core/nm-setting-connection.c:871
-#: ../libnm-core/nm-setting-connection.c:912
-#: ../libnm-core/nm-setting-connection.c:1026
-#: ../libnm-core/nm-setting-ip-config.c:2409
-#: ../libnm-core/nm-setting-ip-tunnel.c:352
-#: ../libnm-core/nm-setting-olpc-mesh.c:120
-#: ../libnm-core/nm-setting-pppoe.c:142 ../libnm-core/nm-setting-vpn.c:419
-#: ../libnm-core/nm-setting-vxlan.c:360 ../libnm-core/nm-setting-wimax.c:126
-#: ../libnm-core/nm-setting-wireless-security.c:861
-#: ../libnm-core/nm-setting-wireless.c:750 ../libnm-util/nm-setting.c:1357
-#: ../libnm-util/nm-setting.c:1376 ../libnm-util/nm-setting.c:1394
-#: ../libnm-util/nm-setting-8021x.c:2325 ../libnm-util/nm-setting-8021x.c:2342
-#: ../libnm-util/nm-setting-8021x.c:2383 ../libnm-util/nm-setting-8021x.c:2400
-#: ../libnm-util/nm-setting-8021x.c:2452 ../libnm-util/nm-setting-8021x.c:2464
-#: ../libnm-util/nm-setting-8021x.c:2482 ../libnm-util/nm-setting-8021x.c:2494
-#: ../libnm-util/nm-setting-8021x.c:2518 ../libnm-util/nm-setting-8021x.c:2680
-#: ../libnm-util/nm-setting-adsl.c:209 ../libnm-util/nm-setting-bluetooth.c:142
-#: ../libnm-util/nm-setting-bluetooth.c:160 ../libnm-util/nm-setting-cdma.c:162
-#: ../libnm-util/nm-setting-connection.c:768
-#: ../libnm-util/nm-setting-connection.c:784
-#: ../libnm-util/nm-setting-connection.c:845
-#: ../libnm-util/nm-setting-ip4-config.c:869
-#: ../libnm-util/nm-setting-ip6-config.c:833
-#: ../libnm-util/nm-setting-ip6-config.c:899
-#: ../libnm-util/nm-setting-olpc-mesh.c:123
-#: ../libnm-util/nm-setting-pppoe.c:163 ../libnm-util/nm-setting-vpn.c:423
-#: ../libnm-util/nm-setting-wimax.c:150
-#: ../libnm-util/nm-setting-wireless-security.c:891
-#: ../libnm-util/nm-setting-wireless.c:769
-msgid "property is missing"
-msgstr "falta la propietat"
-
-#: ../libnm-core/nm-connection.c:1942
-msgid "IP Tunnel"
-msgstr "Tunel IP"
-
-#: ../libnm-core/nm-dbus-utils.c:188
-#, c-format
-msgid "Method returned type '%s', but expected '%s'"
-msgstr "El mètode ha retornat el tipus «%s», però s'esperava «%s»"
-
-#: ../libnm-core/nm-keyfile-reader.c:144
-msgid "ignoring missing number"
-msgstr "s'ignorarà el número faltant"
-
-#: ../libnm-core/nm-keyfile-reader.c:153
-#, c-format
-msgid "ignoring invalid number '%s'"
-msgstr "s'ignorarà el número «%s» no vàlid"
-
-#: ../libnm-core/nm-keyfile-reader.c:173
-#, c-format
-msgid "ignoring invalid %s address: %s"
-msgstr "s'ignorarà l'adreça %s no vàlida: %s"
-
-#: ../libnm-core/nm-keyfile-reader.c:213
-#, c-format
-msgid "ignoring invalid gateway '%s' for %s route"
-msgstr "s'ignorarà la passarel·la «%s» no vàlida per a la ruta %s"
-
-#: ../libnm-core/nm-keyfile-reader.c:233
-#, c-format
-msgid "ignoring invalid %s route: %s"
-msgstr "s'ignorarà la ruta %s no vàlida: %s"
-
-#: ../libnm-core/nm-keyfile-reader.c:351
-#, c-format
-msgid "unexpected character '%c' for address %s: '%s' (position %td)"
-msgstr "caràcter «%c» inesperat per a l'adreça %s: «%s» (posició %td)"
-
-#: ../libnm-core/nm-keyfile-reader.c:361
-#, c-format
-msgid "unexpected character '%c' for %s: '%s' (position %td)"
-msgstr "caràcter «%c» inesperat per a %s: «%s» (posició %td)"
-
-#: ../libnm-core/nm-keyfile-reader.c:370
-#, c-format
-msgid "unexpected character '%c' in prefix length for %s: '%s' (position %td)"
-msgstr ""
-"caràcter «%c» inesperat a la longitud de prefix %s: «%s» (posició %td)<"
-
-#: ../libnm-core/nm-keyfile-reader.c:381
-#, c-format
-msgid "garbage at the end of value %s: '%s'"
-msgstr "Brutícia al final del valor %s: «%s»"
-
-#: ../libnm-core/nm-keyfile-reader.c:387
-#, c-format
-msgid "deprecated semicolon at the end of value %s: '%s'"
-msgstr "Punt i coma obsolet al final del valor %s: «%s»"
-
-#: ../libnm-core/nm-keyfile-reader.c:402
-#, c-format
-msgid "invalid prefix length for %s '%s', defaulting to %d"
-msgstr "longitud no vàlida de prefix per a %s: «%s», es torna per defecte a %d"
-
-#: ../libnm-core/nm-keyfile-reader.c:409
-#, c-format
-msgid "missing prefix length for %s '%s', defaulting to %d"
-msgstr "longitud faltant de prefix per a %s: «%s», es torna per defecte a %d"
-
-#: ../libnm-core/nm-keyfile-reader.c:543
-#, c-format
-msgid "ignoring invalid DNS server IPv4 address '%s'"
-msgstr "s'ignorarà l'adreça no vàlida IPv4 de servidor DNS «%s»"
-
-#: ../libnm-core/nm-keyfile-reader.c:582
-#, c-format
-msgid "ignoring invalid DNS server IPv6 address '%s'"
-msgstr "s'ignorarà l'adreça no vàlida IPv6 de servidor DNS «%s»"
-
-#: ../libnm-core/nm-keyfile-reader.c:676 ../libnm-core/nm-keyfile-reader.c:1603
-#, c-format
-msgid "ignoring invalid byte element '%d' (not between 0 and 255 inclusive)"
-msgstr "s'ignorarà l'element byte «%d» no vàlid (no està entre 0 i 255 inclòs)"
-
-#: ../libnm-core/nm-keyfile-reader.c:687
-msgid "ignoring invalid MAC address"
-msgstr "s'ignoraran les adreces MAC no vàlides"
-
-#: ../libnm-core/nm-keyfile-reader.c:924
-msgid "ignoring invalid SSID"
-msgstr "s'ignorarà l'SSID no vàlida"
-
-#: ../libnm-core/nm-keyfile-reader.c:940
-msgid "ignoring invalid raw password"
-msgstr "s'ignorarà la contrasenya sense processar no vàlida"
-
-#: ../libnm-core/nm-keyfile-reader.c:1015
-#: ../libnm-core/nm-keyfile-reader.c:1191
-#, c-format
-msgid "certificate or key file '%s' does not exist"
-msgstr "el certificat o el fitxer de claus «%s» no existeix"
-
-#: ../libnm-core/nm-keyfile-reader.c:1020
-#, c-format
-msgid "invalid key/cert value path \"%s\""
-msgstr "camí no vàlid «%s» de valor de clau o certificat"
-
-#: ../libnm-core/nm-keyfile-reader.c:1030
-#, c-format
-msgid "invalid PKCS#11 URI \"%s\""
-msgstr ""
-
-#: ../libnm-core/nm-keyfile-reader.c:1068
-msgid "invalid key/cert value data:;base64, is not base64"
-msgstr "dades no vàlides de valor de clau o certificat:;base64, no és base64"
-
-#: ../libnm-core/nm-keyfile-reader.c:1081
-msgid "invalid key/cert value data:;base64,file://"
-msgstr "dades no vàlides de valor de clau o certificat:;base64,file://"
-
-#: ../libnm-core/nm-keyfile-reader.c:1228
-msgid "invalid key/cert value is not a valid blob"
-msgstr "valor no vàlid de clau o certificat no és un blob vàlid"
-
-#: ../libnm-core/nm-keyfile-reader.c:1233
-msgid "invalid key/cert value"
-msgstr "valor no vàlid de clau o certificat"
-
-#: ../libnm-core/nm-keyfile-reader.c:1280
-#, c-format
-msgid "invalid parity value '%s'"
-msgstr "valor de paritat «%s» no vàlid"
-
-#: ../libnm-core/nm-keyfile-reader.c:1298
-#, fuzzy, c-format
-msgid "ignoring invalid team configuration: %s"
-msgstr "s'ignorarà la ruta %s no vàlida: %s"
-
-#: ../libnm-core/nm-keyfile-reader.c:1504
-#, c-format
-msgid "error loading setting value: %s"
-msgstr ""
-"s'ha produït un error quan s'estava carregant el valor del paràmetre: %s"
-
-#: ../libnm-core/nm-keyfile-reader.c:1536
-#, c-format
-msgid "invalid negative value (%i)"
-msgstr "valor negatiu no vàlid (%i)"
-
-#: ../libnm-core/nm-keyfile-reader.c:1557
-#, c-format
-msgid "invalid char value (%i)"
-msgstr "valor de caràcter no vàlid (%i)"
-
-#: ../libnm-core/nm-keyfile-reader.c:1580
-#, c-format
-msgid "invalid int64 value (%s)"
-msgstr "valor int64 no vàlid (%s)"
-
-#: ../libnm-core/nm-keyfile-reader.c:1639
-#, c-format
-msgid "too large FLAGS property '%s' (%llu)"
-msgstr "propietat FLAGS «%s» massa gran (%llu)"
-
-#: ../libnm-core/nm-keyfile-reader.c:1652
-#, c-format
-msgid "unhandled setting property type '%s'"
-msgstr "tipus no gestionant «%s» de propietat de paràmetre de sistema"
-
-#: ../libnm-core/nm-keyfile-reader.c:1683
-#, c-format
-msgid "invalid setting name '%s'"
-msgstr "el nom del paràmetre «%s» no és vàlid"
-
-#: ../libnm-core/nm-setting-8021x.c:436
-msgid "data missing"
-msgstr "dades faltants"
-
-#: ../libnm-core/nm-setting-8021x.c:472
-msgid "binary data missing"
-msgstr "falten dades binàries"
-
-#: ../libnm-core/nm-setting-8021x.c:500
-#, fuzzy
-msgid "URI not NUL terminated"
-msgstr "file:// URI no acaba amb NUL"
-
-#: ../libnm-core/nm-setting-8021x.c:509
-#, fuzzy
-msgid "URI is empty"
-msgstr "file:// URI està buida"
-
-#: ../libnm-core/nm-setting-8021x.c:517
-#, fuzzy
-msgid "URI is not valid UTF-8"
-msgstr "file:// URI no és UTF-8 vàlida"
-
-#: ../libnm-core/nm-setting-8021x.c:753 ../libnm-util/nm-setting-8021x.c:639
-msgid "CA certificate must be in X.509 format"
-msgstr "El certificat CA ha de tenir format X.509"
-
-#: ../libnm-core/nm-setting-8021x.c:1158 ../libnm-core/nm-setting-8021x.c:1512
-#: ../libnm-core/nm-setting-8021x.c:1923 ../libnm-util/nm-setting-8021x.c:957
-#: ../libnm-util/nm-setting-8021x.c:1220 ../libnm-util/nm-setting-8021x.c:1543
-msgid "invalid certificate format"
-msgstr "format de certificat no vàlid"
-
-#: ../libnm-core/nm-setting-8021x.c:2275 ../libnm-util/nm-setting-8021x.c:1812
-msgid "invalid private key"
-msgstr "clau privada no vàlida"
-
-#: ../libnm-core/nm-setting-8021x.c:2622 ../libnm-util/nm-setting-8021x.c:2123
-msgid "invalid phase2 private key"
-msgstr "clau privada phase2 no vàlida"
-
-#: ../libnm-core/nm-setting-8021x.c:2879 ../libnm-core/nm-setting-8021x.c:2896
-#: ../libnm-core/nm-setting-8021x.c:2927 ../libnm-core/nm-setting-8021x.c:2944
-#: ../libnm-core/nm-setting-8021x.c:2985 ../libnm-core/nm-setting-8021x.c:2997
-#: ../libnm-core/nm-setting-8021x.c:3015 ../libnm-core/nm-setting-8021x.c:3027
-#: ../libnm-core/nm-setting-8021x.c:3052 ../libnm-core/nm-setting-adsl.c:196
-#: ../libnm-core/nm-setting-cdma.c:166 ../libnm-core/nm-setting-cdma.c:175
-#: ../libnm-core/nm-setting-connection.c:878
-#: ../libnm-core/nm-setting-connection.c:923 ../libnm-core/nm-setting-gsm.c:299
-#: ../libnm-core/nm-setting-gsm.c:356 ../libnm-core/nm-setting-gsm.c:393
-#: ../libnm-core/nm-setting-gsm.c:402 ../libnm-core/nm-setting-ip-config.c:2416
-#: ../libnm-core/nm-setting-ip4-config.c:198
-#: ../libnm-core/nm-setting-ip4-config.c:205
-#: ../libnm-core/nm-setting-pppoe.c:149 ../libnm-core/nm-setting-pppoe.c:158
-#: ../libnm-core/nm-setting-vpn.c:428 ../libnm-core/nm-setting-vpn.c:438
-#: ../libnm-core/nm-setting-wimax.c:135
-#: ../libnm-core/nm-setting-wireless-security.c:891
-#: ../libnm-core/nm-setting-wireless-security.c:915
-#: ../libnm-core/nm-setting.c:1135 ../libnm-util/nm-setting-8021x.c:2332
-#: ../libnm-util/nm-setting-8021x.c:2349 ../libnm-util/nm-setting-8021x.c:2390
-#: ../libnm-util/nm-setting-8021x.c:2407 ../libnm-util/nm-setting-8021x.c:2458
-#: ../libnm-util/nm-setting-8021x.c:2470 ../libnm-util/nm-setting-8021x.c:2488
-#: ../libnm-util/nm-setting-8021x.c:2500 ../libnm-util/nm-setting-8021x.c:2525
-#: ../libnm-util/nm-setting-adsl.c:216 ../libnm-util/nm-setting-cdma.c:169
-#: ../libnm-util/nm-setting-cdma.c:178
-#: ../libnm-util/nm-setting-connection.c:775
-#: ../libnm-util/nm-setting-connection.c:852 ../libnm-util/nm-setting-gsm.c:282
-#: ../libnm-util/nm-setting-gsm.c:339 ../libnm-util/nm-setting-ip4-config.c:934
-#: ../libnm-util/nm-setting-ip4-config.c:943
-#: ../libnm-util/nm-setting-pppoe.c:170 ../libnm-util/nm-setting-pppoe.c:179
-#: ../libnm-util/nm-setting-vpn.c:432 ../libnm-util/nm-setting-vpn.c:442
-#: ../libnm-util/nm-setting-wimax.c:159
-#: ../libnm-util/nm-setting-wireless-security.c:921
-#: ../libnm-util/nm-setting-wireless-security.c:945
-msgid "property is empty"
-msgstr "la propietat està buida"
-
-#: ../libnm-core/nm-setting-8021x.c:2909 ../libnm-core/nm-setting-8021x.c:2957
-#: ../libnm-util/nm-setting-8021x.c:2360 ../libnm-util/nm-setting-8021x.c:2372
-#: ../libnm-util/nm-setting-8021x.c:2418 ../libnm-util/nm-setting-8021x.c:2430
-#, c-format
-msgid "has to match '%s' property for PKCS#12"
-msgstr "ha de concordar amb la propietat «%s» per a PKCS#12"
-
-#: ../libnm-core/nm-setting-8021x.c:3188
-#, c-format
-msgid "certificate is invalid: %s"
-msgstr "el certificat no és vàlid: «%s»"
-
-#: ../libnm-core/nm-setting-8021x.c:3198
-#, c-format
-msgid "password is not supported when certificate is not on a PKCS#11 token"
-msgstr ""
-
-#: ../libnm-core/nm-setting-8021x.c:3235
-#: ../libnm-core/nm-setting-bluetooth.c:129
-#: ../libnm-core/nm-setting-infiniband.c:192
-#: ../libnm-core/nm-setting-infiniband.c:207
-#: ../libnm-core/nm-setting-ip4-config.c:189
-#: ../libnm-core/nm-setting-ip6-config.c:215
-#: ../libnm-core/nm-setting-ip6-config.c:226
-#: ../libnm-core/nm-setting-olpc-mesh.c:149
-#: ../libnm-core/nm-setting-wimax.c:144 ../libnm-core/nm-setting-wired.c:678
-#: ../libnm-core/nm-setting-wired.c:688
-#: ../libnm-core/nm-setting-wireless-security.c:934
-#: ../libnm-core/nm-setting-wireless-security.c:943
-#: ../libnm-core/nm-setting-wireless-security.c:952
-#: ../libnm-core/nm-setting-wireless-security.c:988
-#: ../libnm-core/nm-setting-wireless-security.c:998
-#: ../libnm-core/nm-setting-wireless-security.c:1029
-#: ../libnm-core/nm-setting-wireless-security.c:1068
-#: ../libnm-core/nm-setting-wireless.c:811
-#: ../libnm-core/nm-setting-wireless.c:820
-#: ../libnm-core/nm-setting-wireless.c:831 ../libnm-util/nm-setting.c:1367
-#: ../libnm-util/nm-setting.c:1385 ../libnm-util/nm-setting.c:1404
-#: ../libnm-util/nm-setting-8021x.c:2655 ../libnm-util/nm-setting-8021x.c:2689
-#: ../libnm-util/nm-setting-bluetooth.c:151
-#: ../libnm-util/nm-setting-infiniband.c:205
-#: ../libnm-util/nm-setting-infiniband.c:221
-#: ../libnm-util/nm-setting-ip4-config.c:925
-#: ../libnm-util/nm-setting-ip6-config.c:890
-#: ../libnm-util/nm-setting-olpc-mesh.c:151
-#: ../libnm-util/nm-setting-wimax.c:168 ../libnm-util/nm-setting-wired.c:658
-#: ../libnm-util/nm-setting-wired.c:667
-#: ../libnm-util/nm-setting-wireless-security.c:964
-#: ../libnm-util/nm-setting-wireless-security.c:973
-#: ../libnm-util/nm-setting-wireless-security.c:982
-#: ../libnm-util/nm-setting-wireless-security.c:1018
-#: ../libnm-util/nm-setting-wireless-security.c:1028
-#: ../libnm-util/nm-setting-wireless.c:829
-#: ../libnm-util/nm-setting-wireless.c:838
-#: ../libnm-util/nm-setting-wireless.c:847
-msgid "property is invalid"
-msgstr "la propietat no és vàlida"
-
-#: ../libnm-core/nm-setting-8021x.c:3260 ../libnm-core/nm-setting-8021x.c:3270
-#: ../libnm-core/nm-setting-8021x.c:3280 ../libnm-core/nm-setting-8021x.c:3299
-#: ../libnm-core/nm-setting-8021x.c:3309 ../libnm-core/nm-setting-adsl.c:208
-#: ../libnm-core/nm-setting-adsl.c:220 ../libnm-core/nm-setting-bluetooth.c:146
-#: ../libnm-core/nm-setting-wireless-security.c:870
-#: ../libnm-util/nm-setting-8021x.c:2714 ../libnm-util/nm-setting-8021x.c:2724
-#: ../libnm-util/nm-setting-8021x.c:2734 ../libnm-util/nm-setting-8021x.c:2744
-#: ../libnm-util/nm-setting-8021x.c:2754 ../libnm-util/nm-setting-adsl.c:228
-#: ../libnm-util/nm-setting-adsl.c:240 ../libnm-util/nm-setting-bluetooth.c:168
-#: ../libnm-util/nm-setting-wireless-security.c:900
-#, c-format
-msgid "'%s' is not a valid value for the property"
-msgstr "«%s» no és un valor vàlid per a la propietat"
-
-#: ../libnm-core/nm-setting-8021x.c:3290
-#, fuzzy
-msgid "invalid auth flags"
-msgstr "ruta no vàlida: %s"
-
-#: ../libnm-core/nm-setting-bluetooth.c:168
-#, c-format
-msgid "'%s' connection requires '%s' or '%s' setting"
-msgstr "la connexió «%s» requereix el paràmetre «%s» o «%s»"
-
-#: ../libnm-core/nm-setting-bond.c:552 ../libnm-util/nm-setting-bond.c:502
-#, c-format
-msgid "invalid option '%s' or its value '%s'"
-msgstr "opció no vàlida «%s» o el seu valor «%s»"
-
-#: ../libnm-core/nm-setting-bond.c:577 ../libnm-util/nm-setting-bond.c:521
-#, c-format
-msgid "only one of '%s' and '%s' can be set"
-msgstr "sols es pot establir un de «%s» o «%s»"
-
-#: ../libnm-core/nm-setting-bond.c:590 ../libnm-util/nm-setting-bond.c:532
-#, c-format
-msgid "mandatory option '%s' is missing"
-msgstr "falta l'opció obligatòria «%s»"
-
-#: ../libnm-core/nm-setting-bond.c:600 ../libnm-util/nm-setting-bond.c:541
-#, c-format
-msgid "'%s' is not a valid value for '%s'"
-msgstr "«%s» no és un valor vàlid per a «%s»"
-
-#: ../libnm-core/nm-setting-bond.c:614 ../libnm-util/nm-setting-bond.c:554
-#, c-format
-msgid "'%s=%s' is incompatible with '%s > 0'"
-msgstr "«%s=%s» no és compatible amb «%s > 0»"
-
-#: ../libnm-core/nm-setting-bond.c:629
-#, fuzzy, c-format
-msgid "'%s' is not a valid for '%s' option: %s"
-msgstr "«%s» no és una adreça IPv4 vàlida per a l'opció «%s»"
-
-#: ../libnm-core/nm-setting-bond.c:640 ../libnm-util/nm-setting-bond.c:577
-#, c-format
-msgid "'%s' option is only valid for '%s=%s'"
-msgstr "l'opció «%s» sols és vàlida per a «%s=%s»"
-
-#: ../libnm-core/nm-setting-bond.c:653 ../libnm-util/nm-setting-bond.c:590
-#, c-format
-msgid "'%s=%s' is not a valid configuration for '%s'"
-msgstr "«%s=%s» no és una configuració vàlida per a «%s»"
-
-#: ../libnm-core/nm-setting-bond.c:666 ../libnm-core/nm-setting-bond.c:675
-#: ../libnm-core/nm-setting-bond.c:695 ../libnm-core/nm-setting-bond.c:731
-#: ../libnm-util/nm-setting-bond.c:603 ../libnm-util/nm-setting-bond.c:612
-#: ../libnm-util/nm-setting-bond.c:632 ../libnm-util/nm-setting-bond.c:668
-#, c-format
-msgid "'%s' option requires '%s' option to be set"
-msgstr "l'opció «%s» requereix que l'opció «%s» estigui establerta"
-
-#: ../libnm-core/nm-setting-bond.c:706 ../libnm-util/nm-setting-bond.c:643
-#, c-format
-msgid "'%s' option is empty"
-msgstr "l'opció «%s» està buida"
-
-#: ../libnm-core/nm-setting-bond.c:718 ../libnm-util/nm-setting-bond.c:655
-#, c-format
-msgid "'%s' is not a valid IPv4 address for '%s' option"
-msgstr "«%s» no és una adreça IPv4 vàlida per a l'opció «%s»"
-
-#: ../libnm-core/nm-setting-bond.c:746 ../libnm-util/nm-setting-bond.c:682
-#, c-format
-msgid "'%s' option is only valid with mode '%s'"
-msgstr "l'opció «%s» sols és vàlida amb el mode «%s»"
-
-#: ../libnm-core/nm-setting-bond.c:757
-#, c-format
-msgid "'%s' and '%s' cannot have different values"
-msgstr ""
-
-#: ../libnm-core/nm-setting-bond.c:773
-#, c-format
-msgid "'%s' option should be string"
-msgstr "l'opció «%s» hauria de ser una cadena de caràcters"
-
-#: ../libnm-core/nm-setting-bridge-port.c:127
-#: ../libnm-core/nm-setting-team-port.c:99
-#, c-format
-msgid "missing setting"
-msgstr "falta un paràmetre"
-
-#: ../libnm-core/nm-setting-bridge-port.c:138
-#: ../libnm-core/nm-setting-team-port.c:110
-#, c-format
-msgid ""
-"A connection with a '%s' setting must have the slave-type set to '%s'. "
-"Instead it is '%s'"
-msgstr ""
-"Una connexió amb un paràmetre «%s» ha de tenir el tipus d'esclava establert "
-"a «%s». És, en canvi, «%s»"
-
-#: ../libnm-core/nm-setting-bridge.c:227 ../libnm-util/nm-setting-bridge.c:269
-#, c-format
-msgid "value '%d' is out of range <%d-%d>"
-msgstr "el valor «%d» està fora de rang <%d-%d>"
-
-#: ../libnm-core/nm-setting-bridge.c:244 ../libnm-core/nm-setting-wired.c:652
-#: ../libnm-core/nm-setting-wired.c:714 ../libnm-core/nm-setting-wired.c:756
-#: ../libnm-util/nm-setting-bridge.c:286 ../libnm-util/nm-setting-wired.c:633
-#: ../libnm-util/nm-setting-wired.c:691
-msgid "is not a valid MAC address"
-msgstr "no és una adreça MAC"
-
-#: ../libnm-core/nm-setting-connection.c:850
-#, c-format
-msgid "setting required for connection of type '%s'"
-msgstr "es requereix el paràmetre per a la connexió de tipus «%s»"
-
-#: ../libnm-core/nm-setting-connection.c:933
-#, c-format
-msgid "connection type '%s' is not valid"
-msgstr "la connexió de tipus «%s» no és vàlida"
-
-#: ../libnm-core/nm-setting-connection.c:968
-#: ../libnm-util/nm-setting-connection.c:877
-#, c-format
-msgid "Unknown slave type '%s'"
-msgstr "Tipus d'esclava «%s» desconeguda"
-
-#: ../libnm-core/nm-setting-connection.c:979
-#: ../libnm-util/nm-setting-connection.c:887
-#, c-format
-msgid "Slave connections need a valid '%s' property"
-msgstr "A les connexions esclaves els cal una propietat «%s»"
-
-#: ../libnm-core/nm-setting-connection.c:1000
-#: ../libnm-util/nm-setting-connection.c:897
-#, c-format
-msgid "Cannot set '%s' without '%s'"
-msgstr "No es pot establir «%s» sense «%s»"
-
-#: ../libnm-core/nm-setting-connection.c:1014
-#, c-format
-msgid "metered value %d is not valid"
-msgstr "el valor %d mesurat no és vàlid"
-
-#: ../libnm-core/nm-setting-connection.c:1035
-#, c-format
-msgid "property type should be set to '%s'"
-msgstr "el tipus de propietat s'hauria d'establir a «%s»"
-
-#: ../libnm-core/nm-setting-connection.c:1050
-#, c-format
-msgid "slave-type '%s' requires a '%s' setting in the connection"
-msgstr "el tipus d'esclava «%s» requereix un paràmetre «%s» a la connexió"
-
-#: ../libnm-core/nm-setting-connection.c:1060
-#, c-format
-msgid ""
-"Detect a slave connection with '%s' set and a port type '%s'. '%s' should be "
-"set to '%s'"
-msgstr ""
-"Detecta una connexió esclava amb «%s» establert i un tipus de port «%s». "
-"«%s» hauria d'establir-se a «%s»"
-
-#: ../libnm-core/nm-setting-connection.c:1077
-#, fuzzy, c-format
-msgid "A slave connection with '%s' set to '%s' cannot have a '%s' setting"
-msgstr ""
-"Detecta una connexió esclava amb «%s» establert i un tipus de port «%s». "
-"«%s» hauria d'establir-se a «%s»"
-
-#: ../libnm-core/nm-setting-dcb.c:522 ../libnm-util/nm-setting-dcb.c:594
-msgid "flags invalid"
-msgstr "etiquetes no vàlides"
-
-#: ../libnm-core/nm-setting-dcb.c:531 ../libnm-util/nm-setting-dcb.c:603
-msgid "flags invalid - disabled"
-msgstr "etiquetes no vàlides - deshabilitat"
-
-#: ../libnm-core/nm-setting-dcb.c:557 ../libnm-core/nm-setting-dcb.c:606
-#: ../libnm-util/nm-setting-dcb.c:629 ../libnm-util/nm-setting-dcb.c:678
-msgid "property invalid (not enabled)"
-msgstr "propietat no vàlida (no habilitada)"
-
-#: ../libnm-core/nm-setting-dcb.c:566 ../libnm-util/nm-setting-dcb.c:638
-msgid "element invalid"
-msgstr "element no vàlid"
-
-#: ../libnm-core/nm-setting-dcb.c:581 ../libnm-util/nm-setting-dcb.c:653
-msgid "sum not 100%"
-msgstr "la suma no és 100%"
-
-#: ../libnm-core/nm-setting-dcb.c:615 ../libnm-core/nm-setting-dcb.c:647
-#: ../libnm-util/nm-setting-dcb.c:687 ../libnm-util/nm-setting-dcb.c:719
-msgid "property invalid"
-msgstr "propietat no vàlida"
-
-#: ../libnm-core/nm-setting-dcb.c:637 ../libnm-util/nm-setting-dcb.c:709
-msgid "property missing"
-msgstr "propietat faltant"
-
-#: ../libnm-core/nm-setting-gsm.c:312 ../libnm-util/nm-setting-gsm.c:295
-#, c-format
-msgid "property value '%s' is empty or too long (>64)"
-msgstr "el valor «%s» de la propietat està buit o és massa llarg (>64)"
-
-#: ../libnm-core/nm-setting-gsm.c:344 ../libnm-util/nm-setting-gsm.c:327
-#, c-format
-msgid "'%s' contains invalid char(s) (use [A-Za-z._-])"
-msgstr "«%s» conté caràcter(s) no vàlid(s) (useu [A-Za-z._-])"
-
-#: ../libnm-core/nm-setting-gsm.c:370 ../libnm-util/nm-setting-gsm.c:353
-#, c-format
-msgid "'%s' length is invalid (should be 5 or 6 digits)"
-msgstr "la longitud «%s» no és vàlida (hauria de tenir 5 o 6 dígits)"
-
-#: ../libnm-core/nm-setting-gsm.c:415
-msgid "property is empty or wrong size"
-msgstr "la propietat és buda o de mida incorrecta"
-
-#: ../libnm-core/nm-setting-gsm.c:425
-msgid "property must contain only digits"
-msgstr "la propietat sols pot contenir dígits"
-
-#: ../libnm-core/nm-setting-infiniband.c:228
-#: ../libnm-util/nm-setting-infiniband.c:239
-msgid "Must specify a P_Key if specifying parent"
-msgstr "S'ha d'especificar una P-Key si s'especifica el pare"
-
-#: ../libnm-core/nm-setting-infiniband.c:238
-#: ../libnm-util/nm-setting-infiniband.c:249
-msgid "InfiniBand P_Key connection did not specify parent interface name"
-msgstr ""
-"La connexió InfiniBand P_Key no ha especificat el nom de l'interfície pare"
-
-#: ../libnm-core/nm-setting-infiniband.c:275
-#: ../libnm-util/nm-setting-infiniband.c:285
-#, c-format
-msgid ""
-"interface name of software infiniband device must be '%s' or unset (instead "
-"it is '%s')"
-msgstr ""
-"el nom del dispositiu infiniband de programari ha de ser «%s» o no "
-"establerta (en comptes és «%s»)"
-
-#: ../libnm-core/nm-setting-infiniband.c:290
-#, c-format
-msgid "mtu for transport mode '%s' can be at most %d but it is %d"
-msgstr "l'mtu per al mode de transport «%s» pot ser com a molt %d però és %d"
-
-#: ../libnm-core/nm-setting-ip-config.c:133
-#, c-format
-msgid "Missing IPv4 address"
-msgstr "Adreça IPv4 faltant"
-
-#: ../libnm-core/nm-setting-ip-config.c:133
-#, c-format
-msgid "Missing IPv6 address"
-msgstr "Adreça IPv6 faltant"
-
-#: ../libnm-core/nm-setting-ip-config.c:138
-#, c-format
-msgid "Invalid IPv4 address '%s'"
-msgstr "Adreça IPv4 «%s» no és vàlida"
-
-#: ../libnm-core/nm-setting-ip-config.c:138
-#, c-format
-msgid "Invalid IPv6 address '%s'"
-msgstr "Adreça IPv4 «%s» no és vàlida"
-
-#: ../libnm-core/nm-setting-ip-config.c:153
-#, c-format
-msgid "Invalid IPv4 address prefix '%u'"
-msgstr "Prefix «%u» d'adreça IPv4 no vàlida"
-
-#: ../libnm-core/nm-setting-ip-config.c:153
-#, c-format
-msgid "Invalid IPv6 address prefix '%u'"
-msgstr "Prefix «%u» d'adreça IPv6 no vàlida<"
-
-#: ../libnm-core/nm-setting-ip-config.c:168
-#, c-format
-msgid "Invalid routing metric '%s'"
-msgstr "Mètrica d'enrutament «%s» no vàlida"
-
-#: ../libnm-core/nm-setting-ip-config.c:1260
-#, fuzzy
-msgid "unknown attribute"
-msgstr "nom desconegut de paràmetre de configuració"
-
-#: ../libnm-core/nm-setting-ip-config.c:1270
-#, fuzzy, c-format
-msgid "invalid attribute type '%s'"
-msgstr "valor de paritat «%s» no vàlid"
-
-#: ../libnm-core/nm-setting-ip-config.c:1281
-#, c-format
-msgid "attribute is not valid for a IPv4 route"
-msgstr ""
-
-#: ../libnm-core/nm-setting-ip-config.c:1282
-#, c-format
-msgid "attribute is not valid for a IPv6 route"
-msgstr ""
-
-#: ../libnm-core/nm-setting-ip-config.c:1298
-#: ../libnm-core/nm-setting-ip-config.c:1322
-#, fuzzy, c-format
-msgid "'%s' is not a valid IPv4 address"
-msgstr "«%s» no és una adreça IP vàlida"
-
-#: ../libnm-core/nm-setting-ip-config.c:1299
-#: ../libnm-core/nm-setting-ip-config.c:1323
-#, fuzzy, c-format
-msgid "'%s' is not a valid IPv6 address"
-msgstr "«%s» no és una adreça IP vàlida"
-
-#: ../libnm-core/nm-setting-ip-config.c:1313
-#, fuzzy, c-format
-msgid "invalid prefix %s"
-msgstr "ruta no vàlida: %s"
-
-#: ../libnm-core/nm-setting-ip-config.c:2429
-#, c-format
-msgid "%d. DNS server address is invalid"
-msgstr "L'adreça %d. del servidor DNS no és vàlida"
-
-#: ../libnm-core/nm-setting-ip-config.c:2445
-#, c-format
-msgid "%d. IP address is invalid"
-msgstr "L'adreça IP %d. no és vàlida"
-
-#: ../libnm-core/nm-setting-ip-config.c:2457
-#, c-format
-msgid "%d. IP address has 'label' property with invalid type"
-msgstr "L'adreça IP %d. té una propietat «label» amb un tipus no vàlid"
-
-#: ../libnm-core/nm-setting-ip-config.c:2466
-#, c-format
-msgid "%d. IP address has invalid label '%s'"
-msgstr "L'adreça IP %d. té etiqueta «%s» no vàlida"
-
-#: ../libnm-core/nm-setting-ip-config.c:2480
-msgid "gateway cannot be set if there are no addresses configured"
-msgstr "no es pot establir la passarel·la si no hi ha adreces configurades"
-
-#: ../libnm-core/nm-setting-ip-config.c:2489
-msgid "gateway is invalid"
-msgstr "la passarel·la no és vàlida"
-
-#: ../libnm-core/nm-setting-ip-config.c:2503
-#, c-format
-msgid "%d. route is invalid"
-msgstr "La ruta %d. no és vàlida"
-
-#: ../libnm-core/nm-setting-ip-config.c:2512
-#, c-format
-msgid "%d. route cannot be a default route"
-msgstr "La ruta %d. no pot ser una ruta predeterminada"
-
-#: ../libnm-core/nm-setting-ip-config.c:2523
-#, fuzzy, c-format
-msgid "a gateway is incompatible with '%s'"
-msgstr "«%s=%s» no és compatible amb «%s > 0»"
-
-#: ../libnm-core/nm-setting-ip4-config.c:143
-#: ../libnm-core/nm-setting-ip6-config.c:167
-#: ../libnm-util/nm-setting-ip4-config.c:879
-#: ../libnm-util/nm-setting-ip6-config.c:843
-#, c-format
-msgid "this property cannot be empty for '%s=%s'"
-msgstr "aquesta propietat no pot estar buida per a «%s=%s»"
-
-#: ../libnm-core/nm-setting-ip4-config.c:155
-#: ../libnm-core/nm-setting-ip4-config.c:165
-#: ../libnm-core/nm-setting-ip4-config.c:177
-#: ../libnm-core/nm-setting-ip6-config.c:182
-#: ../libnm-core/nm-setting-ip6-config.c:192
-#: ../libnm-core/nm-setting-ip6-config.c:202
-#: ../libnm-util/nm-setting-ip4-config.c:891
-#: ../libnm-util/nm-setting-ip4-config.c:901
-#: ../libnm-util/nm-setting-ip4-config.c:913
-#: ../libnm-util/nm-setting-ip6-config.c:855
-#: ../libnm-util/nm-setting-ip6-config.c:865
-#: ../libnm-util/nm-setting-ip6-config.c:877
-#, c-format
-msgid "this property is not allowed for '%s=%s'"
-msgstr "aquesta propietat no es permet per a «%s=%s»"
-
-#: ../libnm-core/nm-setting-ip4-config.c:214
-#, c-format
-msgid "'%s' is not a valid FQDN"
-msgstr "«%s» no una FQDN vàlida"
-
-#: ../libnm-core/nm-setting-ip4-config.c:223
-msgid "property cannot be set when dhcp-hostname is also set"
-msgstr ""
-"la propietat no es pot establir quan dhcp-hostname també està establerta"
-
-#: ../libnm-core/nm-setting-ip4-config.c:235
-#, fuzzy, c-format
-msgid "multiple addresses are not allowed for '%s=%s'"
-msgstr "aquesta propietat no es permet per a «%s=%s»"
-
-#: ../libnm-core/nm-setting-ip4-config.c:249
-#, fuzzy
-msgid "property should be TRUE when method is set to disabled"
-msgstr "el tipus de propietat s'hauria d'establir a «%s»"
-
-#: ../libnm-core/nm-setting-ip6-config.c:241
-#, fuzzy
-msgid "value is not a valid token"
-msgstr "el valor «%s» no és una UUID vàlida"
-
-#: ../libnm-core/nm-setting-ip6-config.c:252
-#, fuzzy
-msgid "only makes sense with EUI64 address generation mode"
-msgstr "Mode de generació d'adreça IPv6 SLAAC"
-
-#: ../libnm-core/nm-setting-ip6-config.c:264
-msgid "token is not in canonical form"
-msgstr ""
-
-#: ../libnm-core/nm-setting-ip6-config.c:276
-msgid "property should be TRUE when method is set to ignore"
-msgstr ""
-
-#: ../libnm-core/nm-setting-ip-tunnel.c:318
-#, c-format
-msgid "'%d' is not a valid tunnel mode"
-msgstr "«%d» no és un mode vàlid de túnel"
-
-#: ../libnm-core/nm-setting-ip-tunnel.c:330
-#: ../libnm-core/nm-setting-macsec.c:302 ../libnm-core/nm-setting-macvlan.c:167
-#: ../libnm-core/nm-setting-vlan.c:645 ../libnm-core/nm-setting-vxlan.c:403
-#: ../libnm-util/nm-setting-vlan.c:567
-#, c-format
-msgid "'%s' is neither an UUID nor an interface name"
-msgstr "«%s» no és ni una UUID ni un nom d'interfície"
-
-#: ../libnm-core/nm-setting-ip-tunnel.c:341
-#: ../libnm-core/nm-setting-ip-tunnel.c:361
-#, c-format
-msgid "'%s' is not a valid IPv%c address"
-msgstr "«%s» no és una adreça IPv%c vàlida"
-
-#: ../libnm-core/nm-setting-ip-tunnel.c:375
-msgid "tunnel keys can only be specified for GRE tunnels"
-msgstr "les claus de túnel sols es poden especificar per a túnels GRE"
-
-#: ../libnm-core/nm-setting-ip-tunnel.c:388
-#: ../libnm-core/nm-setting-ip-tunnel.c:404
-#, c-format
-msgid "'%s' is not a valid tunnel key"
-msgstr "«%s» no és una clau vàlida de túnel"
-
-#: ../libnm-core/nm-setting-ip-tunnel.c:416
-msgid "a fixed TTL is allowed only when path MTU discovery is enabled"
-msgstr ""
-"es permet una TTL fixa sols quan està establerta la descoberta de MTU de camí"
-
-#: ../libnm-core/nm-setting-macsec.c:235
-msgid "the key is empty"
-msgstr ""
-
-#: ../libnm-core/nm-setting-macsec.c:246
-#, c-format
-msgid "the key must be %d characters"
-msgstr ""
-
-#: ../libnm-core/nm-setting-macsec.c:254
-#, fuzzy
-msgid "the key contains non-hexadecimal characters"
-msgstr "El vector d'inicialització conté dígits que no són hexadecimals."
-
-#: ../libnm-core/nm-setting-macsec.c:291 ../libnm-core/nm-setting-vlan.c:634
-#: ../libnm-util/nm-setting-vlan.c:556
-#, c-format
-msgid "'%s' value doesn't match '%s=%s'"
-msgstr "el valor «%s» no concorda «%s=%s»"
-
-#: ../libnm-core/nm-setting-macsec.c:316 ../libnm-core/nm-setting-macvlan.c:181
-#: ../libnm-core/nm-setting-vlan.c:659 ../libnm-util/nm-setting-vlan.c:580
-#, c-format
-msgid "property is not specified and neither is '%s:%s'"
-msgstr "la propietat no està especificada i no és tampoc «%s=%s»"
-
-#: ../libnm-core/nm-setting-macsec.c:333
-#, c-format
-msgid "EAP key management requires '%s' setting presence"
-msgstr ""
-
-#: ../libnm-core/nm-setting-macsec.c:344
-#, c-format
-msgid "invalid port %d"
-msgstr ""
-
-#: ../libnm-core/nm-setting-macvlan.c:192
-msgid "non promiscuous operation is allowed only in passthru mode"
-msgstr ""
-
-#: ../libnm-core/nm-setting-olpc-mesh.c:130
-#: ../libnm-core/nm-setting-wireless.c:760
-#: ../libnm-util/nm-setting-olpc-mesh.c:132
-#: ../libnm-util/nm-setting-wireless.c:778
-msgid "SSID length is out of range <1-32> bytes"
-msgstr "la longitud de la SSID està fora del rang de <1-32> bytes"
-
-#: ../libnm-core/nm-setting-olpc-mesh.c:139
-#: ../libnm-core/nm-setting-wireless.c:800
-#: ../libnm-util/nm-setting-olpc-mesh.c:141
-#: ../libnm-util/nm-setting-wireless.c:818
-#, c-format
-msgid "'%d' is not a valid channel"
-msgstr "«%d» no és un canal vàlid"
-
-#: ../libnm-core/nm-setting-ppp.c:365 ../libnm-util/nm-setting-ppp.c:387
-#, c-format
-msgid "'%d' is out of valid range <128-16384>"
-msgstr "«%d» està fora del rang vàlid <128-16384>"
-
-#: ../libnm-core/nm-setting-ppp.c:378 ../libnm-util/nm-setting-ppp.c:400
-#, c-format
-msgid "setting this property requires non-zero '%s' property"
-msgstr "l'establiment d'aquesta propietat requereix una propietat «%s» no-zero"
-
-#: ../libnm-core/nm-setting-proxy.c:163
-#, fuzzy, c-format
-msgid "invalid proxy method"
-msgstr "mapa de prioritat «%s» no vàlid"
-
-#: ../libnm-core/nm-setting-proxy.c:173 ../libnm-core/nm-setting-proxy.c:182
-#, fuzzy, c-format
-msgid "this property is not allowed for method none"
-msgstr "aquesta propietat no es permet per a «%s=%s»"
-
-#: ../libnm-core/nm-setting-proxy.c:193
-#, c-format
-msgid "the script is too large"
-msgstr ""
-
-#: ../libnm-core/nm-setting-proxy.c:201
-#, fuzzy, c-format
-msgid "the script is not valid utf8"
-msgstr "l'índex «%s» no és vàlid"
-
-#: ../libnm-core/nm-setting-proxy.c:209
-#, c-format
-msgid "the script lacks FindProxyForURL function"
-msgstr ""
-
-#: ../libnm-core/nm-setting-team.c:94 ../libnm-core/nm-setting-team-port.c:122
-#, c-format
-msgid "team config exceeds size limit"
-msgstr ""
-
-#: ../libnm-core/nm-setting-tun.c:187
-#, c-format
-msgid "'%u': invalid mode"
-msgstr "«%u»: mode no vàlid"
-
-#: ../libnm-core/nm-setting-tun.c:197
-#, c-format
-msgid "'%s': invalid user ID"
-msgstr "«%s»: ID d'usuari no vàlid"
-
-#: ../libnm-core/nm-setting-tun.c:208
-#, c-format
-msgid "'%s': invalid group ID"
-msgstr "«%s»: ID de grup no vàlid"
-
-#: ../libnm-core/nm-setting-user.c:111
-#, fuzzy
-msgid "missing key"
-msgstr "falta un paràmetre"
-
-#: ../libnm-core/nm-setting-user.c:117
-#, fuzzy
-msgid "key is too long"
-msgstr "Error: la ssid és massa llarga."
-
-#: ../libnm-core/nm-setting-user.c:122
-#, fuzzy
-msgid "key must be UTF8"
-msgstr "La contrasenya ha de ser UTF-8"
-
-#: ../libnm-core/nm-setting-user.c:145
-msgid "key requires a '.' for a namespace"
-msgstr ""
-
-#: ../libnm-core/nm-setting-user.c:158
-msgid "key cannot contain \"..\""
-msgstr ""
-
-#: ../libnm-core/nm-setting-user.c:163
-#, fuzzy
-msgid "key contains invalid characters"
-msgstr "El vector d'inicialització conté dígits que no són hexadecimals."
-
-#: ../libnm-core/nm-setting-user.c:188
-#, fuzzy
-msgid "value is missing"
-msgstr "Error: falta l'argument %s."
-
-#: ../libnm-core/nm-setting-user.c:195
-#, fuzzy
-msgid "value is too large"
-msgstr "el valor del secret estava buit"
-
-#: ../libnm-core/nm-setting-user.c:201
-#, fuzzy
-msgid "value is not valid UTF8"
-msgstr "file:// URI no és UTF-8 vàlida"
-
-#: ../libnm-core/nm-setting-user.c:338
-msgid "maximum number of user data entries reached"
-msgstr ""
-
-#: ../libnm-core/nm-setting-user.c:379
-#, fuzzy, c-format
-msgid "invalid key \"%s\": %s"
-msgstr "ruta no vàlida: %s"
-
-#: ../libnm-core/nm-setting-user.c:383
-#, fuzzy, c-format
-msgid "invalid value for \"%s\": %s"
-msgstr "«%s» no és un valor vàlid per a «%s»"
-
-#: ../libnm-core/nm-setting-user.c:398
-#, c-format
-msgid "maximum number of user data entries reached (%u instead of %u)"
-msgstr ""
-
-#: ../libnm-core/nm-setting-vlan.c:670 ../libnm-util/nm-setting-vlan.c:600
-#, c-format
-msgid "the vlan id must be in range 0-4094 but is %u"
-msgstr "l'id. vlan ha d'estar dins de l'interval 0-4094 però és %u"
-
-#: ../libnm-core/nm-setting-vlan.c:679 ../libnm-util/nm-setting-vlan.c:591
-msgid "flags are invalid"
-msgstr "les etiquetes no són vàlides"
-
-#: ../libnm-core/nm-setting-vlan.c:691
-msgid "vlan setting should have a ethernet setting as well"
-msgstr ""
-
-#: ../libnm-core/nm-setting-vpn.c:460
-#, c-format
-msgid "secret was empty"
-msgstr "el secret estava buit"
-
-#: ../libnm-core/nm-setting-vpn.c:490
-msgid "setting contained a secret with an empty name"
-msgstr "el paràmetre contenia un secret amb un nom buit"
-
-#: ../libnm-core/nm-setting-vpn.c:498
-#, c-format
-msgid "secret value was empty"
-msgstr "el valor del secret estava buit"
-
-#: ../libnm-core/nm-setting-vpn.c:545 ../libnm-core/nm-setting.c:1785
-msgid "not a secret property"
-msgstr "no és una propietat de secret"
-
-#: ../libnm-core/nm-setting-vpn.c:551
-msgid "secret is not of correct type"
-msgstr "el secret no és del tipus correcte"
-
-#: ../libnm-core/nm-setting-vpn.c:582
-#, c-format
-msgid "failed to convert value '%s' to uint"
-msgstr "no s'ha pogut convertir el valor «%s» a uint"
-
-#: ../libnm-core/nm-setting-vxlan.c:375
-#, c-format
-msgid "'%s' is not a valid IP address"
-msgstr "«%s» no és una adreça IP vàlida"
-
-#: ../libnm-core/nm-setting-vxlan.c:388
-#, c-format
-msgid "'%s' is not a valid IP%c address"
-msgstr "«%s» no és una adreça IP%c vàlida"
-
-#: ../libnm-core/nm-setting-vxlan.c:415
-#, c-format
-msgid "%d is greater than local port max %d"
-msgstr "%d és més gran que el port màxim local %d"
-
-#: ../libnm-core/nm-setting-wired.c:632 ../libnm-util/nm-setting-wired.c:613
-#, c-format
-msgid "'%s' is not a valid Ethernet port value"
-msgstr "«%s» no és un valor vàlid de port d'Ethernet"
-
-#: ../libnm-core/nm-setting-wired.c:642 ../libnm-util/nm-setting-wired.c:623
-#, c-format
-msgid "'%s' is not a valid duplex value"
-msgstr "«%s» no és un valor vàlid de duplex"
-
-#: ../libnm-core/nm-setting-wired.c:701 ../libnm-util/nm-setting-wired.c:680
-#, c-format
-msgid "invalid '%s' or its value '%s'"
-msgstr "«%s» o el seu valor «%s» no són vàlids"
-
-#: ../libnm-core/nm-setting-wired.c:738
-msgid "Wake-on-LAN mode 'default' and 'ignore' are exclusive flags"
-msgstr ""
-"Els modes «default» i «ignore» de l'activació per LAN són etiquetes exlusives"
-
-#: ../libnm-core/nm-setting-wired.c:747
-msgid "Wake-on-LAN password can only be used with magic packet mode"
-msgstr ""
-"La contrasenya de l'activació per LAN sols es pot usar amb el mode de paquet "
-"màgic"
-
-#: ../libnm-core/nm-setting-wired.c:770
-msgid "when link autonegotiation is enabled no duplex value is accepted"
-msgstr ""
-
-#: ../libnm-core/nm-setting-wired.c:778
-msgid "when link autonegotiation is enabled speed should be 0"
-msgstr ""
-
-#: ../libnm-core/nm-setting-wired.c:788
-#, fuzzy
-msgid "both speed and duplex are required for static link configuration"
-msgstr "el servei VPN ha retornat una configuració no vàlida"
-
-# ls seguretat «%s» requereix «%s=%s»
-#: ../libnm-core/nm-setting-wireless-security.c:882
-#: ../libnm-util/nm-setting-wireless-security.c:912
-#, c-format
-msgid "'%s' security requires '%s=%s'"
-msgstr "la seguretat «%s» requereix «%s=%s»"
-
-#: ../libnm-core/nm-setting-wireless-security.c:903
-#: ../libnm-util/nm-setting-wireless-security.c:933
-#, c-format
-msgid "'%s' security requires '%s' setting presence"
-msgstr "la seguretat «%s» requereix la presència del paràmetre «%s»"
-
-#: ../libnm-core/nm-setting-wireless-security.c:924
-#: ../libnm-util/nm-setting-wireless-security.c:954
-#, c-format
-msgid "'%d' value is out of range <0-3>"
-msgstr "el valor «%d» està fora de rang <0-3>"
-
-#: ../libnm-core/nm-setting-wireless-security.c:979
-#: ../libnm-util/nm-setting-wireless-security.c:1009
-#, c-format
-msgid "'%s' connections require '%s' in this property"
-msgstr "les connexions «%s» requereixen «%s» a aquesta propietat"
-
-#: ../libnm-core/nm-setting-wireless-security.c:1009
-#: ../libnm-util/nm-setting-wireless-security.c:1039
-#, c-format
-msgid "'%s' can only be used with '%s=%s' (WEP)"
-msgstr "«%s» sols es pot usar amb «%s=%s» (WEP)"
-
-#: ../libnm-core/nm-setting-wireless.c:769
-#: ../libnm-util/nm-setting-wireless.c:787
-#, c-format
-msgid "'%s' is not a valid Wi-Fi mode"
-msgstr "«%s» no és un mode Wi-Fi vàlid"
-
-#: ../libnm-core/nm-setting-wireless.c:779
-#: ../libnm-util/nm-setting-wireless.c:797
-#, c-format
-msgid "'%s' is not a valid band"
-msgstr "«%s» no és una banda vàlida"
-
-#: ../libnm-core/nm-setting-wireless.c:789
-#, c-format
-msgid "'%s' requires setting '%s' property"
-msgstr "«%s» requereix l'establiment de la propietat «%s»"
-
-#: ../libnm-core/nm-setting-wireless.c:883
-#, fuzzy, c-format
-msgid "invalid value"
-msgstr "valor no vàlid de clau o certificat"
-
-#: ../libnm-core/nm-setting-wireless.c:904
-#, c-format
-msgid "conflicting value of mac-address-randomization and cloned-mac-address"
-msgstr ""
-
-#: ../libnm-core/nm-setting.c:838
-#, c-format
-msgid "duplicate property"
-msgstr ""
-
-#: ../libnm-core/nm-setting.c:866 ../libnm-core/nm-setting.c:913
-#, c-format
-msgid "can't set property of type '%s' from value of type '%s'"
-msgstr ""
-"no es pot establir la propietat de tipus «%s» a partir del valor de tipus "
-"«%s»"
-
-#: ../libnm-core/nm-setting.c:885 ../libnm-core/nm-setting.c:899
-#, fuzzy, c-format
-msgid "failed to set property: %s"
-msgstr "Error: no s'ha pogut estavlir la propietat «%s»: %s\n"
-
-#: ../libnm-core/nm-setting.c:927
-#, fuzzy, c-format
-msgid "can not set property: %s"
-msgstr "no és una propietat de secret"
-
-#: ../libnm-core/nm-setting.c:943
-#, fuzzy, c-format
-msgid "unknown property"
-msgstr "error desconegut"
-
-#: ../libnm-core/nm-setting.c:1683
-msgid "secret not found"
-msgstr "no s'ha trobat el secret"
-
-#: ../libnm-core/nm-setting.c:1775
-msgid "secret is not set"
-msgstr "el secret no està establert"
-
-#: ../libnm-core/nm-utils.c:2444
-#, c-format
-msgid "failed stat file %s: %s"
-msgstr "no s'ha pogut fer «stat» sobre el fitxer %s: %s"
-
-#: ../libnm-core/nm-utils.c:2453
-#, c-format
-msgid "not a file (%s)"
-msgstr "no és un fitxer (%s)"
-
-#: ../libnm-core/nm-utils.c:2464
-#, c-format
-msgid "invalid file owner %d for %s"
-msgstr "propietari de fitxer %d no vàlid per ar %s"
-
-#: ../libnm-core/nm-utils.c:2475
-#, c-format
-msgid "file permissions for %s"
-msgstr "permisos de fitxer per a %s"
-
-#: ../libnm-core/nm-utils.c:2485
-#, c-format
-msgid "reject %s"
-msgstr "rebutja %s"
-
-#: ../libnm-core/nm-utils.c:2505
-#, c-format
-msgid "path is not absolute (%s)"
-msgstr "el camí no és absolut (%s)"
-
-#: ../libnm-core/nm-utils.c:2519
-#, c-format
-msgid "Plugin file does not exist (%s)"
-msgstr "El fitxer de connectors no existeix (%s)"
-
-#: ../libnm-core/nm-utils.c:2527
-#, c-format
-msgid "Plugin is not a valid file (%s)"
-msgstr "El connector no és un fitxer vàlid (%s)"
-
-#: ../libnm-core/nm-utils.c:2537
-#, c-format
-msgid "libtool archives are not supported (%s)"
-msgstr "els fitxers libtool no està suportat (%s)"
-
-#: ../libnm-core/nm-utils.c:2619 ../libnm-util/nm-utils.c:1803
-#, c-format
-msgid "Could not find \"%s\" binary"
-msgstr "No s'ha pogut trobar el binary «%s»"
-
-#: ../libnm-core/nm-utils.c:3665
-#, fuzzy, c-format
-msgid "not a valid ethernet MAC address for mask at position %lld"
-msgstr "«%s» no és una adreça IPv4 vàlida per a l'opció «%s»"
-
-#: ../libnm-core/nm-utils.c:3680
-#, c-format
-msgid "not a valid ethernet MAC address #%u at position %lld"
-msgstr ""
-
-#: ../libnm-core/nm-utils.c:3714
-#, fuzzy
-msgid "interface name is too short"
-msgstr "Nom d'interfície [*]: "
-
-#: ../libnm-core/nm-utils.c:3720
-msgid "interface name is longer than 15 characters"
-msgstr ""
-
-#: ../libnm-core/nm-utils.c:3726
-#, fuzzy
-msgid "interface name is reserved"
-msgstr "Calen un nom d'interfície i una UUID\n"
-
-#: ../libnm-core/nm-utils.c:3733
-msgid "interface name contains an invalid character"
-msgstr ""
-
-#: ../libnm-core/nm-utils.c:4534 ../libnm-core/nm-utils.c:4668
-msgid "value is NULL"
-msgstr ""
-
-#: ../libnm-core/nm-utils.c:4534 ../libnm-core/nm-utils.c:4668
-#, fuzzy
-msgid "value is empty"
-msgstr "el valor del secret estava buit"
-
-#: ../libnm-core/nm-utils.c:4543
-#, fuzzy, c-format
-msgid "invalid JSON at position %d (%s)"
-msgstr "l'opció «%s» no és vàlida"
-
-#: ../libnm-core/nm-utils.c:4555 ../libnm-core/nm-utils.c:4687
-msgid "is not a JSON object"
-msgstr ""
-
-#: ../libnm-core/nm-utils.c:4657
-msgid "not valid utf-8"
-msgstr ""
-
-#: ../libnm-core/nm-utils.c:4782 ../libnm-core/nm-utils.c:4800
-#, c-format
-msgid "unterminated escape sequence"
-msgstr ""
-
-#: ../libnm-core/nm-utils.c:4810
-#, c-format
-msgid "missing key-value separator '%c'"
-msgstr ""
-
-#: ../libnm-core/nm-utils.c:4827
-#, fuzzy, c-format
-msgid "unknown attribute '%s'"
-msgstr "dispositiu desconegut «%s»"
-
-#: ../libnm-core/nm-utils.c:4837
-#, fuzzy, c-format
-msgid "invalid uint32 value '%s' for attribute '%s'"
-msgstr "opció no vàlida «%s» o el seu valor «%s»"
-
-#: ../libnm-core/nm-utils.c:4846
-#, fuzzy, c-format
-msgid "invalid uint8 value '%s' for attribute '%s'"
-msgstr "opció no vàlida «%s» o el seu valor «%s»"
-
-#: ../libnm-core/nm-utils.c:4859
-#, fuzzy, c-format
-msgid "invalid boolean value '%s' for attribute '%s'"
-msgstr "opció no vàlida «%s» o el seu valor «%s»"
-
-#: ../libnm-core/nm-utils.c:4867
-#, c-format
-msgid "unsupported attribute '%s' of type '%s'"
-msgstr ""
-
-#: ../libnm-core/nm-vpn-editor-plugin.c:296
-#, fuzzy, c-format
-msgid "cannot load plugin \"%s\": %s"
-msgstr "no es pot carregar el connector %s"
-
-#: ../libnm-core/nm-vpn-editor-plugin.c:307
-#, c-format
-msgid "failed to load nm_vpn_editor_plugin_factory() from %s (%s)"
-msgstr "no s'ha pogut carregar nm_vpn_editor_plugin_factory() de %s (%s)"
-
-#: ../libnm-core/nm-vpn-editor-plugin.c:332
-#, c-format
-msgid "unknown error initializing plugin %s"
-msgstr "error desconegut quan s'estava inicialitzant el connector %s"
-
-#: ../libnm-core/nm-vpn-editor-plugin.c:349
-#, c-format
-msgid "cannot load VPN plugin in '%s': missing plugin name"
-msgstr "no es pot carregar el connector VPN a «%s»: falta el nom del connector"
-
-#: ../libnm-core/nm-vpn-editor-plugin.c:358
-#, c-format
-msgid "cannot load VPN plugin in '%s': invalid service name"
-msgstr "no es pot carregar el connector VPN a «%s»: nom de servei no vàlid"
-
-#: ../libnm-core/nm-vpn-editor-plugin.c:501
-#, c-format
-msgid "the plugin does not support import capability"
-msgstr "el connector no admet la funcionalitat d'importació"
-
-#: ../libnm-core/nm-vpn-editor-plugin.c:521
-#, c-format
-msgid "the plugin does not support export capability"
-msgstr "el connector no admet la funcionalitat d'exportació"
-
-#: ../libnm-core/nm-vpn-plugin-info.c:110
-#, c-format
-msgid "missing filename"
-msgstr "falta el nom del fitxer"
-
-#: ../libnm-core/nm-vpn-plugin-info.c:118
-#, c-format
-msgid "filename must be an absolute path (%s)"
-msgstr "el nom del fitxer ha de ser un camí absolut (%s)"
-
-#: ../libnm-core/nm-vpn-plugin-info.c:127
-#, c-format
-msgid "filename has invalid format (%s)"
-msgstr "el nom del fitxer té un format no vàlid (%s)"
-
-#: ../libnm-core/nm-vpn-plugin-info.c:450
-#, c-format
-msgid "there exists a conflicting plugin (%s) that has the same %s.%s value"
-msgstr ""
-"hi existeix un connector en conflicte (%s) que té el mateix valor %s.%s"
-
-#: ../libnm-core/nm-vpn-plugin-info.c:488
-#, c-format
-msgid "there exists a conflicting plugin with the same name (%s)"
-msgstr "hi existeix un connector en conflicte amb el mateix nom (%s)"
-
-#: ../libnm-core/nm-vpn-plugin-info.c:1071
-#, c-format
-msgid "missing \"plugin\" setting"
-msgstr "falta el paràmetre «plugin»"
-
-#: ../libnm-core/nm-vpn-plugin-info.c:1081
-#, c-format
-msgid "%s: don't retry loading plugin which already failed previously"
-msgstr ""
-"%s: no torneu a provar de carregar el connector que ja ha fallat prèviament"
-
-#: ../libnm-core/nm-vpn-plugin-info.c:1175
-msgid "missing filename to load VPN plugin info"
-msgstr "falta el nom del fitxer per carregar la informació del connector VPN"
-
-#: ../libnm-core/nm-vpn-plugin-info.c:1187
-msgid "missing name for VPN plugin info"
-msgstr "falta el nom per a la informació del connector VPN"
-
-#: ../libnm-core/nm-vpn-plugin-info.c:1196
-msgid "missing service for VPN plugin info"
-msgstr "falta el servei per a la informació del connector VPN"
-
-#: ../libnm-glib/nm-device.c:1825 ../libnm/nm-device.c:1621
-msgid "Bluetooth"
-msgstr "Bluetooth"
-
-#: ../libnm-glib/nm-device.c:1827 ../libnm/nm-device.c:1623
-msgid "OLPC Mesh"
-msgstr "OLPC Mesh"
-
-#: ../libnm-glib/nm-device.c:1829 ../libnm/nm-device.c:1625
-msgid "WiMAX"
-msgstr "WiMAX"
-
-#: ../libnm-glib/nm-device.c:1843 ../libnm/nm-device.c:1639
-msgid "ADSL"
-msgstr "ADSL"
-
-#: ../libnm-glib/nm-device.c:1845 ../libnm/nm-device.c:1641
-#, fuzzy
-msgid "MACVLAN"
-msgstr "VLAN"
-
-#: ../libnm-glib/nm-device.c:1847 ../libnm/nm-device.c:1643
-msgid "VXLAN"
-msgstr "VXLAN"
-
-#: ../libnm-glib/nm-device.c:1849 ../libnm/nm-device.c:1645
-#, fuzzy
-msgid "IPTunnel"
-msgstr "Tunel IP"
-
-#: ../libnm-glib/nm-device.c:1851 ../libnm/nm-device.c:1647
-msgid "Tun"
-msgstr "Tun"
-
-#: ../libnm-glib/nm-device.c:1853 ../libnm/nm-device.c:1649
-msgid "Veth"
-msgstr ""
-
-#: ../libnm-glib/nm-device.c:1885 ../libnm/nm-device.c:1685
-msgid "Wired"
-msgstr "Cablejat"
-
-#: ../libnm-glib/nm-device.c:1916 ../libnm/nm-device.c:1716
-msgid "PCI"
-msgstr "PCI"
-
-#: ../libnm-glib/nm-device.c:1918 ../libnm/nm-device.c:1718
-msgid "USB"
-msgstr "USB"
-
-#. Translators: the first %s is a bus name (eg, "USB") or
-#. * product name, the second is a device type (eg,
-#. * "Ethernet"). You can change this to something like
-#. * "%2$s (%1$s)" if there's no grammatical way to combine
-#. * the strings otherwise.
-#.
-#: ../libnm-glib/nm-device.c:2015 ../libnm-glib/nm-device.c:2034
-#: ../libnm/nm-device.c:1813 ../libnm/nm-device.c:1832
-#, c-format
-msgctxt "long device name"
-msgid "%s %s"
-msgstr "%s %s"
-
-#: ../libnm-glib/nm-remote-connection.c:149
-msgid "Disconnected by D-Bus"
-msgstr "Desconnectat per D-Bus"
-
-#: ../libnm-util/crypto_gnutls.c:84
-#, c-format
-msgid "Hash length too long (%d > %d)."
-msgstr "La longitud del hash és massa gran (%d > %d)."
-
-#: ../libnm-util/crypto_gnutls.c:115
-#, c-format
-msgid "Failed to initialize the MD5 engine: %s (%s)"
-msgstr "No s'ha pogut inicialitzar el motor MD5: %s (%s)"
-
-#: ../libnm-util/crypto_nss.c:99
-#, c-format
-msgid "Failed to initialize the MD5 context: %d."
-msgstr "No s'ha pogut inicialitzar el context MD5: %d."
-
-#: ../libnm-util/crypto_nss.c:460
-#, c-format
-msgid "Couldn't convert password to UCS2: %d"
-msgstr "No s'ha pogut convertir la contrasenya a UCS2: %d"
-
-#: ../libnm-util/nm-setting-bluetooth.c:186
-#, c-format
-msgid "requires '%s' or '%s' setting"
-msgstr "requereix un paràmetre «%s» o «%s»"
-
-#: ../libnm-util/nm-setting-bond.c:567
-#, c-format
-msgid "'%s' is not a valid interface name for '%s' option"
-msgstr "«%s» no és una interfície vàlida per a l'opció «%s»."
-
-#: ../libnm-util/nm-setting-connection.c:834
-#: ../libnm-util/nm-setting-infiniband.c:269
-#, c-format
-msgid "'%s' is not a valid interface name"
-msgstr "«%s» no és un nom d'interfície vàlid"
-
-#: ../libnm-util/nm-setting-connection.c:862
-#, c-format
-msgid "requires presence of '%s' setting in the connection"
-msgstr "requereix la presència del paràmetre «%s» a la connexió"
-
-#: ../libnm-util/nm-setting-infiniband.c:231
-msgid "not a valid interface name"
-msgstr "no és un nom d'interfície vàlid"
-
-#: ../libnm-util/nm-setting-ip4-config.c:957
-#, c-format
-msgid "%d. IPv4 address is invalid"
-msgstr "l'adreça IPv4 %d. no és vàlida"
-
-#: ../libnm-util/nm-setting-ip4-config.c:967
-#, c-format
-msgid "%d. IPv4 address has invalid prefix"
-msgstr "l'adreça IPv4 %d. té un prefix no vàlid"
-
-#: ../libnm-util/nm-setting-ip4-config.c:983
-#: ../libnm-util/nm-setting-ip6-config.c:939
-#, c-format
-msgid "%d. route has invalid prefix"
-msgstr "la ruta %d. té un prefix no vàlida"
-
-#: ../libnm-util/nm-setting-ip6-config.c:913
-#, c-format
-msgid "%d. IPv6 address is invalid"
-msgstr "l'adreça IPv6 %d. no és vàlida"
-
-#: ../libnm-util/nm-setting-ip6-config.c:923
-#, c-format
-msgid "%d. IPv6 address has invalid prefix"
-msgstr "l'adreça IPv6 %d. té un prefix no vàlid"
-
-#: ../libnm-util/nm-setting-vpn.c:582
-#, c-format
-msgid "Failed to convert '%s' value '%s' to uint"
-msgstr "No s'ha pogut convertir el valor «%s» «%s» a uint"
-
-#: ../libnm-util/nm-setting-vpn.c:589
-#, c-format
-msgid "Secret flags property '%s' not found"
-msgstr "La propietat «%s» de les etiquetes de secrets no s'ha trobat"
-
-#: ../libnm-util/nm-setting-wireless.c:807
-#, c-format
-msgid "requires setting '%s' property"
-msgstr "es requereix establir la propietat «%s»"
-
-#: ../libnm/nm-device-adsl.c:73
-msgid "The connection was not an ADSL connection."
-msgstr "La connexió no era una connexió ADSL"
-
-#: ../libnm/nm-device-bond.c:111
-msgid "The connection was not a bond connection."
-msgstr "La connexió no era una connexió vinculada"
-
-#: ../libnm/nm-device-bridge.c:111
-msgid "The connection was not a bridge connection."
-msgstr "La connexió no era una connexió pont."
-
-#: ../libnm/nm-device-bt.c:136
-#, c-format
-msgid "The connection was not a Bluetooth connection."
-msgstr "La connexió no era una connexió Bluetooth"
-
-#: ../libnm/nm-device-bt.c:145
-msgid "Invalid device Bluetooth address."
-msgstr "Adreça no vàlida de Bluetooth del dispositiu"
-
-#: ../libnm/nm-device-bt.c:152
-msgid "The Bluetooth addresses of the device and the connection didn't match."
-msgstr "Les adreces Bluetooth del dispositiu i la connexió no concorden."
-
-#: ../libnm/nm-device-bt.c:161
-msgid ""
-"The device is lacking Bluetooth capabilities required by the connection."
-msgstr ""
-"El dispositiu no té les funcionalitats Bluetooth requerides per la connexió."
-
-#: ../libnm/nm-device-dummy.c:46
-#, fuzzy
-msgid "The connection was not a dummy connection."
-msgstr "La connexió no era una connexió de mòdem"
-
-#: ../libnm/nm-device-dummy.c:53 ../libnm/nm-device-generic.c:97
-msgid "The connection did not specify an interface name."
-msgstr "La connexió no ha especificat un nom d'interfície."
-
-#: ../libnm/nm-device-ethernet.c:206
-msgid "The connection was not an Ethernet or PPPoE connection."
-msgstr "La connexió no era una connexió Ethernet o PPPoE."
-
-#: ../libnm/nm-device-ethernet.c:221
-msgid "The connection and device differ in S390 subchannels."
-msgstr "La connexió i el dispositiu difereixen als subcanals 5930."
-
-#: ../libnm/nm-device-ethernet.c:236
-#, fuzzy, c-format
-msgid "Invalid device MAC address %s."
-msgstr "Adreça MAC no vàlida del dispositiu."
-
-#: ../libnm/nm-device-ethernet.c:241
-msgid "The MACs of the device and the connection do not match."
-msgstr "Els MAC del dispositiu i la connexió no concorden."
-
-#: ../libnm/nm-device-ethernet.c:251
-#, c-format
-msgid "Invalid MAC in the blacklist: %s."
-msgstr "MAC no vàlida a la llista negra: %s."
-
-#: ../libnm/nm-device-ethernet.c:257
-#, c-format
-msgid "Device MAC (%s) is blacklisted by the connection."
-msgstr ""
-"La MAC del dispositiu (%s) ha estat posada a la llista negra pel dispositiu."
-
-#: ../libnm/nm-device-generic.c:90
-msgid "The connection was not a generic connection."
-msgstr "La connexió no era una connexió genèrica."
-
-#: ../libnm/nm-device-tun.c:208
-msgid "The connection was not a tun connection."
-msgstr "La connexió no era una connexió tun."
-
-#: ../libnm/nm-device-tun.c:217
-msgid "The mode of the device and the connection didn't match"
-msgstr "El mode del dispositiu i de la connexió no concorden"
-
-#: ../libnm/nm-device-infiniband.c:93
-msgid "The connection was not an InfiniBand connection."
-msgstr "La connexió no era una connexió InfiniBand."
-
-#: ../libnm/nm-device-infiniband.c:101 ../libnm/nm-device-wifi.c:599
-#: ../libnm/nm-device-wimax.c:324
-msgid "Invalid device MAC address."
-msgstr "Adreça MAC no vàlida del dispositiu."
-
-#: ../libnm/nm-device-infiniband.c:109 ../libnm/nm-device-wifi.c:606
-#: ../libnm/nm-device-wimax.c:331
-msgid "The MACs of the device and the connection didn't match."
-msgstr "Les MAC del dispositiu i de la connexió no concorden."
-
-#: ../libnm/nm-device-ip-tunnel.c:253
-msgid "The connection was not an IP tunnel connection."
-msgstr "La connexió no era una connexió de túnel IP."
-
-#: ../libnm/nm-device-macvlan.c:158
-msgid "The connection was not a MAC-VLAN connection."
-msgstr "La connexió no era una connexió MAC-VLAN."
-
-#: ../libnm/nm-device-modem.c:119
-msgid "The connection was not a modem connection."
-msgstr "La connexió no era una connexió de mòdem"
-
-#: ../libnm/nm-device-modem.c:127
-msgid "The connection was not a valid modem connection."
-msgstr "La connexió no era una connexió de mòdem vàlida."
-
-#: ../libnm/nm-device-modem.c:134
-msgid "The device is lacking capabilities required by the connection."
-msgstr "Al dispositiu li manquen funcionalitats requerides per la connexió."
-
-#: ../libnm/nm-device-olpc-mesh.c:114
-msgid "The connection was not an OLPC Mesh connection."
-msgstr "La connexió no era una connexió OLPC Mesh."
-
-#: ../libnm/nm-device-team.c:138
-msgid "The connection was not a team connection."
-msgstr "La connexió no era una connexió equip."
-
-#: ../libnm/nm-device-vlan.c:128
-msgid "The connection was not a VLAN connection."
-msgstr "La connexió no era una connexió VLAN."
-
-#: ../libnm/nm-device-vlan.c:135
-msgid "The VLAN identifiers of the device and the connection didn't match."
-msgstr "No concorden els identificadors VLAN del dispositiu i la connexió."
-
-#: ../libnm/nm-device-vlan.c:150
-msgid "The hardware address of the device and the connection didn't match."
-msgstr "No concorden l'adreça de maquinari del dispositiu i la connexió."
-
-#: ../libnm/nm-device-vxlan.c:386
-msgid "The connection was not a VXLAN connection."
-msgstr "La connexió no era una connexió VXLAN."
-
-#: ../libnm/nm-device-vxlan.c:393
-msgid "The VXLAN identifiers of the device and the connection didn't match."
-msgstr ""
-"Els identificadors VXLAN del dispositiu i la connexió no es corresponen."
-
-#: ../libnm/nm-device-wifi.c:590
-msgid "The connection was not a Wi-Fi connection."
-msgstr "La connexió no era una connexió Wi-Fi."
-
-#: ../libnm/nm-device-wifi.c:626
-msgid "The device is lacking WPA capabilities required by the connection."
-msgstr ""
-"Al dispositiu li manquen les funcionalitats WPA requerides per la connexió."
-
-#: ../libnm/nm-device-wifi.c:633
-msgid "The device is lacking WPA2/RSN capabilities required by the connection."
-msgstr ""
-"Al dispositiu li manquen les funcionalitats WPA2/RSN requerides per la "
-"connexió."
-
-#: ../libnm/nm-device-wimax.c:315
-msgid "The connection was not a WiMAX connection."
-msgstr "La connexió no era una connexió WIMAX."
-
-#: ../libnm/nm-device.c:1651
-msgid "MACsec"
-msgstr ""
-
-#: ../libnm/nm-device.c:1653
-msgid "Dummy"
-msgstr ""
-
-#: ../libnm/nm-device.c:2544
-#, c-format
-msgid "The connection was not valid: %s"
-msgstr "La connexió no era vàlida: %s"
-
-#: ../libnm/nm-device.c:2553
-#, c-format
-msgid "The interface names of the device and the connection didn't match."
-msgstr "No han concordat els noms d'interfície del dispositiu i la connexió."
-
-#: ../libnm/nm-manager.c:822
-msgid "Active connection removed before it was initialized"
-msgstr "S'ha eliminat la connexió activa abans que s'inicialitzés"
-
-#: ../libnm/nm-remote-settings.c:256
-msgid "Connection removed before it was initialized"
-msgstr "S'ha eliminat la connexió abans que s'inicialitzés<"
-
-#: ../libnm/nm-vpn-plugin-old.c:957 ../libnm/nm-vpn-service-plugin.c:979
-msgid "No service name specified"
-msgstr "No s'ha especificat cap nom de servei"
-
-#: ../data/org.freedesktop.NetworkManager.policy.in.in.h:1
-msgid "Enable or disable system networking"
-msgstr "Habilita o inhabilita la xarxa del sistema"
-
-#: ../data/org.freedesktop.NetworkManager.policy.in.in.h:2
-msgid "System policy prevents enabling or disabling system networking"
-msgstr ""
-"La política del sistema impedeix habilitar o inhabilitar la xarxa del sistema"
-
-#: ../data/org.freedesktop.NetworkManager.policy.in.in.h:3
-#, fuzzy
-msgid "Reload NetworkManager configuration"
-msgstr "Mostra la configuració del NetworkManager i surt"
-
-#: ../data/org.freedesktop.NetworkManager.policy.in.in.h:4
-#, fuzzy
-msgid "System policy prevents reloading NetworkManager"
-msgstr ""
-"La política del sistema impedeix habilitar o inhabilitar la xarxa del sistema"
-
-#: ../data/org.freedesktop.NetworkManager.policy.in.in.h:5
-msgid ""
-"Put NetworkManager to sleep or wake it up (should only be used by system "
-"power management)"
-msgstr ""
-"Posa el NetworkManager a dormir o desperta'l (només l'hauria d'utilitzar el "
-"sistema de gestió d'energia)"
-
-#: ../data/org.freedesktop.NetworkManager.policy.in.in.h:6
-msgid "System policy prevents putting NetworkManager to sleep or waking it up"
-msgstr ""
-"La política del sistema impedeix posar el NetworkManager a dormir o "
-"despertar-lo"
-
-#: ../data/org.freedesktop.NetworkManager.policy.in.in.h:7
-msgid "Enable or disable WiFi devices"
-msgstr "Habilita o inhabilita els dispositius Wi-Fi"
-
-#: ../data/org.freedesktop.NetworkManager.policy.in.in.h:8
-msgid "System policy prevents enabling or disabling WiFi devices"
-msgstr ""
-"La política del sistema impedeix habilitar o inhabilitar els dispositius Wi-"
-"Fi"
-
-#: ../data/org.freedesktop.NetworkManager.policy.in.in.h:9
-msgid "Enable or disable mobile broadband devices"
-msgstr "Habilita o inhabilita els dispositius de banda ampla mòbil"
-
-#: ../data/org.freedesktop.NetworkManager.policy.in.in.h:10
-msgid "System policy prevents enabling or disabling mobile broadband devices"
-msgstr ""
-"La política del sistema impedeix habilitar o inhabilitar els dispositius de "
-"banda ampla mòbil"
-
-#: ../data/org.freedesktop.NetworkManager.policy.in.in.h:11
-msgid "Enable or disable WiMAX mobile broadband devices"
-msgstr "Habilita o inhabilita els dispositius de banda ampla mòbil WiMAX"
-
-#: ../data/org.freedesktop.NetworkManager.policy.in.in.h:12
-msgid ""
-"System policy prevents enabling or disabling WiMAX mobile broadband devices"
-msgstr ""
-"La política del sistema impedeix habilitar o inhabilitar els dispositius de "
-"banda ampla mòbil WiMAX"
-
-#: ../data/org.freedesktop.NetworkManager.policy.in.in.h:13
-msgid "Allow control of network connections"
-msgstr "Permet el control de les connexions de xarxa"
-
-#: ../data/org.freedesktop.NetworkManager.policy.in.in.h:14
-msgid "System policy prevents control of network connections"
-msgstr "La política del sistema impedeix el control de les connexions de xarxa"
-
-#: ../data/org.freedesktop.NetworkManager.policy.in.in.h:15
-msgid "Connection sharing via a protected WiFi network"
-msgstr "Connexió compartida mitjançant una xarxa Wi-Fi protegida"
-
-#: ../data/org.freedesktop.NetworkManager.policy.in.in.h:16
-msgid "System policy prevents sharing connections via a protected WiFi network"
-msgstr ""
-"La política del sistema impedeix compartir connexions mitjançant una xarxa "
-"Wi-Fi protegida"
-
-#: ../data/org.freedesktop.NetworkManager.policy.in.in.h:17
-msgid "Connection sharing via an open WiFi network"
-msgstr "Connexió compartida mitjançant una xarxa Wi-Fi oberta"
-
-#: ../data/org.freedesktop.NetworkManager.policy.in.in.h:18
-msgid "System policy prevents sharing connections via an open WiFi network"
-msgstr ""
-"La política del sistema impedeix compartir connexions mitjançant una xarxa "
-"Wi-Fi oberta"
-
-#: ../data/org.freedesktop.NetworkManager.policy.in.in.h:19
-msgid "Modify personal network connections"
-msgstr "Modifica les connexions personals de xarxa"
-
-#: ../data/org.freedesktop.NetworkManager.policy.in.in.h:20
-msgid "System policy prevents modification of personal network settings"
-msgstr ""
-"La política del sistema impedeix la modificació dels paràmetres personals de "
-"xarxa"
-
-#: ../data/org.freedesktop.NetworkManager.policy.in.in.h:21
-msgid "Modify network connections for all users"
-msgstr "Modifica les connexions de xarxa per a tots els usuaris"
-
-#: ../data/org.freedesktop.NetworkManager.policy.in.in.h:22
-msgid "System policy prevents modification of network settings for all users"
-msgstr ""
-"La política del sistema impedeix la modificació dels paràmetres de xarxa per "
-"a tots els usuaris"
-
-#: ../data/org.freedesktop.NetworkManager.policy.in.in.h:23
-msgid "Modify persistent system hostname"
-msgstr "Modifica el nom de l'ordinador de forma permanent"
-
-#: ../data/org.freedesktop.NetworkManager.policy.in.in.h:24
-msgid "System policy prevents modification of the persistent system hostname"
-msgstr ""
-"La política del sistema impedeix la modificació del nom de l'ordinador de "
-"forma permanent"
-
-#: ../data/org.freedesktop.NetworkManager.policy.in.in.h:25
-msgid "Modify persistent global DNS configuration"
-msgstr "Modifica la configuració DNS global persistent"
-
-#: ../data/org.freedesktop.NetworkManager.policy.in.in.h:26
-msgid ""
-"System policy prevents modification of the persistent global DNS "
-"configuration"
-msgstr ""
-"La política del sistema impedeix la modificació del DNS global persistent"
-
-#: ../data/org.freedesktop.NetworkManager.policy.in.in.h:27
-msgid "Perform a checkpoint or rollback of interfaces configuration"
-msgstr ""
-
-#: ../data/org.freedesktop.NetworkManager.policy.in.in.h:28
-#, fuzzy
-msgid "System policy prevents the creation of a checkpoint or its rollback"
-msgstr ""
-"La política del sistema impedeix la modificació del nom de l'ordinador de "
-"forma permanent"
-
-#: ../data/org.freedesktop.NetworkManager.policy.in.in.h:29
-#, fuzzy
-msgid "Enable or disable device statistics"
-msgstr "Habilita o inhabilita els dispositius Wi-Fi"
-
-#: ../data/org.freedesktop.NetworkManager.policy.in.in.h:30
-#, fuzzy
-msgid "System policy prevents enabling or disabling device statistics"
-msgstr ""
-"La política del sistema impedeix habilitar o inhabilitar els dispositius Wi-"
-"Fi"
-
-#: ../shared/nm-utils/nm-shared-utils.c:312
-#, c-format
-msgid "object class '%s' has no property named '%s'"
-msgstr ""
-
-#: ../shared/nm-utils/nm-shared-utils.c:319
-#, c-format
-msgid "property '%s' of object class '%s' is not writable"
-msgstr ""
-
-#: ../shared/nm-utils/nm-shared-utils.c:326
-#, c-format
-msgid ""
-"construct property \"%s\" for object '%s' can't be set after construction"
-msgstr ""
-
-#: ../shared/nm-utils/nm-shared-utils.c:334
-#, c-format
-msgid "'%s::%s' is not a valid property name; '%s' is not a GObject subtype"
-msgstr ""
-
-#: ../shared/nm-utils/nm-shared-utils.c:343
-#, fuzzy, c-format
-msgid "unable to set property '%s' of type '%s' from value of type '%s'"
-msgstr ""
-"no es pot establir la propietat de tipus «%s» a partir del valor de tipus "
-"«%s»"
-
-#: ../shared/nm-utils/nm-shared-utils.c:354
-#, c-format
-msgid ""
-"value \"%s\" of type '%s' is invalid or out of range for property '%s' of "
-"type '%s'"
-msgstr ""
-
-#. Translators: the first %s is a prefix for the connection id, such
-#. * as "Wired Connection" or "VPN Connection". The %d is a number
-#. * that is combined with the first argument to create a unique
-#. * connection id.
-#: ../src/NetworkManagerUtils.c:112
-#, c-format
-msgctxt "connection id fallback"
-msgid "%s %d"
-msgstr "%s %d"
-
-#: ../src/main.c:176 ../src/main.c:315
-#, c-format
-msgid "Failed to read configuration: %s\n"
-msgstr "No s'ha pogut llegir la configuració: %s\n"
-
-#. Logging/debugging
-#: ../src/main.c:190 ../src/nm-iface-helper.c:309
-msgid "Print NetworkManager version and exit"
-msgstr "Mostra la versió del NetworkManager i surt"
-
-#: ../src/main.c:191 ../src/nm-iface-helper.c:310
-msgid "Don't become a daemon"
-msgstr "No et converteixis en un dimoni"
-
-#: ../src/main.c:192 ../src/nm-iface-helper.c:312
-#, c-format
-msgid "Log level: one of [%s]"
-msgstr "Nivell de registre: un de [%s]"
-
-#: ../src/main.c:194 ../src/nm-iface-helper.c:314
-#, c-format
-msgid "Log domains separated by ',': any combination of [%s]"
-msgstr "Els dominis de registre separats per «,»: qualsevol combinació de [%s]"
-
-#: ../src/main.c:196 ../src/nm-iface-helper.c:316
-msgid "Make all warnings fatal"
-msgstr "Fes que tots els advertiments siguin fatals"
-
-#: ../src/main.c:197
-msgid "Specify the location of a PID file"
-msgstr "Especifiqueu la ubicació de un fitxer PID"
-
-#: ../src/main.c:199
-msgid "Print NetworkManager configuration and exit"
-msgstr "Mostra la configuració del NetworkManager i surt"
-
-#: ../src/main.c:209
-msgid ""
-"NetworkManager monitors all network connections and automatically\n"
-"chooses the best connection to use.  It also allows the user to\n"
-"specify wireless access points which wireless cards in the computer\n"
-"should associate with."
-msgstr ""
-"El NetworkManager supervisa totes les connexions de xarxa i escull \n"
-"automàticament la millor connexió per usar. Permet també a l'usuari\n"
-"especificar els punts d'accés sense fil amb els quals les targetes \n"
-"de xarxa sense fil de l'ordinador s'haurien d'associar."
-
-#: ../src/main.c:300 ../src/main-utils.c:286 ../src/nm-iface-helper.c:414
-#, c-format
-msgid "%s.  Please use --help to see a list of valid options.\n"
-msgstr "%s.  Utilitzeu --help per veure un llistat amb les opcions vàlides.\n"
-
-#: ../src/main.c:305 ../src/nm-iface-helper.c:419
-#, c-format
-msgid "Ignoring unrecognized log domain(s) '%s' passed on command line.\n"
-msgstr ""
-"S'ignorarà el(s) domini(s) de registre «%s» passats a la línia d'ordres.\n"
-
-#: ../src/main.c:330
-#, c-format
-msgid "Error in configuration file: %s.\n"
-msgstr "Error al fitxer de configuracióó: %s.\n"
-
-#: ../src/main.c:335
-#, c-format
-msgid "Ignoring unrecognized log domain(s) '%s' from config files.\n"
-msgstr ""
-"S'ignorarà el(s) domini(s) no reconeguts «%s» dels fitxers de configuració.\n"
-
-#: ../src/main.c:346 ../src/nm-iface-helper.c:429
-#, c-format
-msgid "Could not daemonize: %s [error %u]\n"
-msgstr "No s'ha pogut convertir en dimoni: %s [error %u]\n"
-
-#: ../src/main-utils.c:99
-#, c-format
-msgid "Opening %s failed: %s\n"
-msgstr "No s'ha pogut obrir %s: %s\n"
-
-#: ../src/main-utils.c:105
-#, c-format
-msgid "Writing to %s failed: %s\n"
-msgstr "No s'ha pogut escriure %s: %s\n"
-
-#: ../src/main-utils.c:110
-#, c-format
-msgid "Closing %s failed: %s\n"
-msgstr "No s'ha pogut tancar %s: %s\n"
-
-#: ../src/main-utils.c:148 ../src/main-utils.c:159
-#, c-format
-msgid "Cannot create '%s': %s"
-msgstr "No es pot crear «%s»: %s"
-
-#: ../src/main-utils.c:212
-#, c-format
-msgid "%s is already running (pid %ld)\n"
-msgstr "%s ja s'està executant (pid %ld)\n"
-
-#: ../src/main-utils.c:222
-#, c-format
-msgid "You must be root to run %s!\n"
-msgstr "Heu de ser root per executar %s!\n"
-
-#: ../src/dhcp/nm-dhcp-dhclient-utils.c:278
-msgid "# Created by NetworkManager\n"
-msgstr "# Creat pel NetworkManager\n"
-
-#: ../src/dhcp/nm-dhcp-dhclient-utils.c:288
-#, c-format
-msgid ""
-"# Merged from %s\n"
-"\n"
-msgstr ""
-"# Fusionat des de %s\n"
-"\n"
-
-#: ../src/devices/bluetooth/nm-bluez-device.c:210
-#, c-format
-msgid "%s Network"
-msgstr "Xarxa %s"
-
-#: ../src/devices/bluetooth/nm-device-bt.c:264
-msgid "PAN requested, but Bluetooth device does not support NAP"
-msgstr "S'ha requerit PAN, però el dispositiu Bluetooth no dóna suport a NAP"
-
-#: ../src/devices/bluetooth/nm-device-bt.c:274
-msgid "PAN connections cannot specify GSM, CDMA, or serial settings"
-msgstr ""
-"Les connexions PAN no poden especificar configuracions GSM, CSMA o serials"
-
-#: ../src/devices/bluetooth/nm-device-bt.c:287
-msgid "PAN connection"
-msgstr "Connexió PAN"
-
-#: ../src/devices/bluetooth/nm-device-bt.c:294
-msgid "DUN requested, but Bluetooth device does not support DUN"
-msgstr "S'ha requerit DUN, però el dispositiu Bluetooth no dóna suport a DUN"
-
-#: ../src/devices/bluetooth/nm-device-bt.c:304
-msgid "DUN connection must include a GSM or CDMA setting"
-msgstr "La connexió DUN ha d'incloure una configuració GSM o CDMA"
-
-#: ../src/devices/bluetooth/nm-device-bt.c:314
-#: ../src/devices/wwan/nm-modem-broadband.c:706
-msgid "GSM connection"
-msgstr "Connexió GSM"
-
-#: ../src/devices/bluetooth/nm-device-bt.c:318
-#: ../src/devices/wwan/nm-modem-broadband.c:730
-msgid "CDMA connection"
-msgstr "Connexió CDMA"
-
-#: ../src/devices/bluetooth/nm-device-bt.c:326
-msgid "Unknown/unhandled Bluetooth connection type"
-msgstr "Tipus de connexió Bluetooth desconegut/no gestionat"
-
-#: ../src/devices/bluetooth/nm-device-bt.c:347
-#: ../src/devices/nm-device-ethernet.c:1454
-#: ../src/devices/nm-device-infiniband.c:210
-#: ../src/devices/wifi/nm-device-wifi.c:928
-msgid "connection does not match device"
-msgstr "la connexió no concorda amb el dispositiu"
-
-#: ../src/devices/nm-device-bond.c:109
-msgid "Bond connection"
-msgstr "Connexió vinculada"
-
-#: ../src/devices/nm-device-bridge.c:115
-msgid "Bridge connection"
-msgstr "Connexió pont"
-
-#: ../src/devices/nm-device-dummy.c:70
-#, fuzzy
-msgid "Dummy connection"
-msgstr "Connexió ADSL"
-
-#: ../src/devices/nm-device-ethernet.c:1435
-msgid "PPPoE connection"
-msgstr "Connexió PPPoE"
-
-#: ../src/devices/nm-device-ethernet.c:1435
-msgid "Wired connection"
-msgstr "Connexions per xarxa amb fil"
-
-#: ../src/devices/nm-device-ethernet-utils.c:36
-#, c-format
-msgid "Wired connection %d"
-msgstr "Connexions per xarxa amb fil %d"
-
-#: ../src/devices/nm-device-ip-tunnel.c:340
-msgid "IP tunnel connection"
-msgstr "Connexió per túnel IP"
-
-#: ../src/devices/nm-device-macvlan.c:407
-msgid "MACVLAN connection"
-msgstr "Connexió MACVLAN"
-
-#: ../src/devices/nm-device-tun.c:146
-msgid "TUN connection"
-msgstr "Connexió TUN"
-
-#: ../src/devices/team/nm-device-team.c:135
-msgid "Team connection"
-msgstr "Connexió equip"
-
-#: ../src/devices/wifi/nm-device-olpc-mesh.c:156
-msgid "Mesh"
-msgstr "Mesh"
-
-#: ../src/devices/wifi/nm-device-wifi.c:895
-msgid "WPA Ad-Hoc disabled due to kernel bugs"
-msgstr "S'ha deshabilitat WPA Ad-Hoc a causa d'errors al nucli"
-
-#: ../src/devices/wifi/nm-wifi-utils.c:43
-#, c-format
-msgid "%s is incompatible with static WEP keys"
-msgstr "%s no és compatible amb claus de WEP estàtica"
-
-#: ../src/devices/wifi/nm-wifi-utils.c:77
-msgid "LEAP authentication requires a LEAP username"
-msgstr "A l'autenticació LEAP li cal un nom d'usuari LEAP"
-
-#: ../src/devices/wifi/nm-wifi-utils.c:87
-msgid "LEAP username requires 'leap' authentication"
-msgstr "Al nom d'usuari LEAP li cal autenticació «leap»"
-
-#: ../src/devices/wifi/nm-wifi-utils.c:100
-msgid "LEAP authentication requires IEEE 802.1x key management"
-msgstr "A l'autenticació LEAP li cal gestió de clau IEEE 802.1x"
-
-#: ../src/devices/wifi/nm-wifi-utils.c:120
-msgid "LEAP authentication is incompatible with Ad-Hoc mode"
-msgstr "L'autenticació LEAP no és compatible amb el mode Ad-Hoc"
-
-#: ../src/devices/wifi/nm-wifi-utils.c:132
-msgid "LEAP authentication is incompatible with 802.1x setting"
-msgstr "L'autenticació LEAP no és compatible amb la configuració 802.1x"
-
-#: ../src/devices/wifi/nm-wifi-utils.c:154
-#, c-format
-msgid "a connection using '%s' authentication cannot use WPA key management"
-msgstr "una connexió que usa autenticació «%s» no pot usar gestió de claus WPA"
-
-#: ../src/devices/wifi/nm-wifi-utils.c:165
-#, fuzzy, c-format
-msgid "a connection using '%s' authentication cannot specify WPA protocols"
-msgstr ""
-"una connexió que usa autenticació «%s» no pot especificar protocols WPA<"
-
-#: ../src/devices/wifi/nm-wifi-utils.c:181
-#: ../src/devices/wifi/nm-wifi-utils.c:198
-#, fuzzy, c-format
-msgid "a connection using '%s' authentication cannot specify WPA ciphers"
-msgstr "una connexió que usa autenticació  «%s» no pot especificar xifrats WPA"
-
-#: ../src/devices/wifi/nm-wifi-utils.c:210
-#, fuzzy, c-format
-msgid "a connection using '%s' authentication cannot specify a WPA password"
-msgstr ""
-"una connexió que usa autenticació «%s» no pot especificar una contrasenya WPA"
-
-#: ../src/devices/wifi/nm-wifi-utils.c:241
-msgid "Dynamic WEP requires an 802.1x setting"
-msgstr "A la WEP dinàmica li cal una configuració 802.1x"
-
-#: ../src/devices/wifi/nm-wifi-utils.c:251
-#: ../src/devices/wifi/nm-wifi-utils.c:279
-msgid "Dynamic WEP requires 'open' authentication"
-msgstr "A la WEP dinàmica li cal autenticació «open»"
-
-#: ../src/devices/wifi/nm-wifi-utils.c:266
-msgid "Dynamic WEP requires 'ieee8021x' key management"
-msgstr "A la WEP dinàmica li cal gestió de claus «ieee8021x»"
-
-#: ../src/devices/wifi/nm-wifi-utils.c:313
-msgid "WPA-PSK authentication is incompatible with 802.1x"
-msgstr "L'autenticació WPA-PSK no és compatible amb 802.1x"
-
-#: ../src/devices/wifi/nm-wifi-utils.c:323
-msgid "WPA-PSK requires 'open' authentication"
-msgstr "A WPA-PSK li cal autenticació «open»"
-
-#: ../src/devices/wifi/nm-wifi-utils.c:335
-msgid "WPA Ad-Hoc authentication requires an Ad-Hoc mode AP"
-msgstr "A l'autenticació WPA Ad-Hoc li cal un punt d'accés de mode Ad-Hoc"
-
-#: ../src/devices/wifi/nm-wifi-utils.c:348
-msgid "WPA Ad-Hoc authentication requires 'wpa' protocol"
-msgstr "A l'autenticació WPA Ad-Hoc li cal protocol «wpa»"
-
-#: ../src/devices/wifi/nm-wifi-utils.c:360
-msgid "WPA Ad-Hoc authentication requires 'none' pairwise cipher"
-msgstr "A l'autenticació WPA Ad-Hoc li cal xifrat per parelles «noe»"
-
-#: ../src/devices/wifi/nm-wifi-utils.c:372
-msgid "WPA Ad-Hoc requires 'tkip' group cipher"
-msgstr "A WPA Ad-Hoc li cal xifrat de grup «tkip»"
-
-#: ../src/devices/wifi/nm-wifi-utils.c:386
-msgid "Access point does not support PSK but setting requires it"
-msgstr "El punt d'accés no dóna suport a PSK però la configuració ho requereix"
-
-#: ../src/devices/wifi/nm-wifi-utils.c:416
-msgid "WPA-EAP authentication requires an 802.1x setting"
-msgstr "A l'autenticació WPA-EAP li cal una configuració 802.1x"
-
-#: ../src/devices/wifi/nm-wifi-utils.c:426
-msgid "WPA-EAP requires 'open' authentication"
-msgstr "A WPA-EAP li cal autenticació «open»"
-
-#: ../src/devices/wifi/nm-wifi-utils.c:437
-msgid "802.1x setting requires 'wpa-eap' key management"
-msgstr "Al paràmetre 802.1x li cal gestió de clau «wpa-eap»"
-
-#: ../src/devices/wifi/nm-wifi-utils.c:450
-msgid "Access point does not support 802.1x but setting requires it"
-msgstr ""
-"El punt d'accés no dóna suport a 802.1x però la configuració ho requereix"
-
-#: ../src/devices/wifi/nm-wifi-utils.c:478
-msgid ""
-"Access point mode is Ad-Hoc but setting requires Infrastructure security"
-msgstr ""
-"El mode del punt d'accés és Ad-Hoc però a la configuració li cal seguretat "
-"Infrastructure"
-
-#: ../src/devices/wifi/nm-wifi-utils.c:488
-msgid "Ad-Hoc mode is incompatible with 802.1x security"
-msgstr "El mode Ad-Hoc no és compatible amb seguretat 802.1x"
-
-#: ../src/devices/wifi/nm-wifi-utils.c:497
-msgid "Ad-Hoc mode is incompatible with LEAP security"
-msgstr "El mode Ad-Hoc no és compatible amb seguretat LEAP"
-
-#: ../src/devices/wifi/nm-wifi-utils.c:507
-msgid "Ad-Hoc mode requires 'open' authentication"
-msgstr "Al mode Ad-Hoc li cal autenticació «open»"
-
-#: ../src/devices/wifi/nm-wifi-utils.c:517
-msgid ""
-"Access point mode is Infrastructure but setting requires Ad-Hoc security"
-msgstr ""
-"El mode del punt d'accés és Infrastructure però a la configuració li cal "
-"seguretat Ad-Hoc"
-
-#: ../src/devices/wifi/nm-wifi-utils.c:559
-#: ../src/devices/wifi/nm-wifi-utils.c:589
-#, c-format
-msgid "connection does not match access point"
-msgstr "la connexió no concorda amb el punt d'accés"
-
-#: ../src/devices/wifi/nm-wifi-utils.c:613
-msgid "Access point is unencrypted but setting specifies security"
-msgstr ""
-"El punt d'accés no té encriptació però la configuració especifica la "
-"seguretat"
-
-#: ../src/devices/wifi/nm-wifi-utils.c:702
-msgid ""
-"WPA authentication is incompatible with non-EAP (original) LEAP or Dynamic "
-"WEP"
-msgstr ""
-"L'autenticació WPA no és compatible amb LEAP (original) no-EAP o WEP dinàmica"
-
-#: ../src/devices/wifi/nm-wifi-utils.c:712
-msgid "WPA authentication is incompatible with Shared Key authentication"
-msgstr ""
-"L'autenticació WPA no és compatible amb autenticació de clau compartida"
-
-#: ../src/devices/wifi/nm-wifi-utils.c:759
-msgid "Failed to determine AP security information"
-msgstr "No s'ha pogut determinar la informació de seguretat AP"
-
-#: ../src/devices/wwan/nm-modem-broadband.c:692
-msgid "GSM mobile broadband connection requires a 'gsm' setting"
-msgstr "A la connexió de banda ampla mòbil GSM li cal un paràmetre «gsm»"
-
-#: ../src/nm-config.c:486
-msgid "Config file location"
-msgstr "Ubicació del fitxer de configuració"
-
-#: ../src/nm-config.c:487
-msgid "Config directory location"
-msgstr "Ubicació del directori de configuració"
-
-#: ../src/nm-config.c:488
-msgid "System config directory location"
-msgstr "Ubicació del directori de configuració del sistema"
-
-#: ../src/nm-config.c:489
-msgid "Internal config file location"
-msgstr "Ubicació del fitxer de configuració interna"
-
-#: ../src/nm-config.c:490
-msgid "State file location"
-msgstr "Ubicació del fitxer d'estat"
-
-#: ../src/nm-config.c:491
-msgid "State file for no-auto-default devices"
-msgstr ""
-"Fitxer d'estat per a dispositius que no siguin predeterminats automàticament"
-
-#: ../src/nm-config.c:492
-msgid "List of plugins separated by ','"
-msgstr "Llista de connectors separada per «,»"
-
-#: ../src/nm-config.c:493
-msgid "Quit after initial configuration"
-msgstr "Surt després de la configuració inicial"
-
-#: ../src/nm-config.c:494 ../src/nm-iface-helper.c:311
-msgid "Don't become a daemon, and log to stderr"
-msgstr ""
-"No et converteixis en un dimoni, i envia el registre a la sortida estàndard"
-
-#. These three are hidden for now, and should eventually just go away.
-#: ../src/nm-config.c:497
-msgid "An http(s) address for checking internet connectivity"
-msgstr "Una adreça http(s) per verificar la connectivitat d'Internet"
-
-#: ../src/nm-config.c:498
-msgid "The interval between connectivity checks (in seconds)"
-msgstr "L'interval entre verificacions de connectivitat (en segons)"
-
-#: ../src/nm-config.c:499
-msgid "The expected start of the response"
-msgstr "L'inici esperat de la resposta"
-
-#. Interface/IP config
-#: ../src/nm-iface-helper.c:291
-msgid "The interface to manage"
-msgstr "La interfície a gestionar"
-
-#: ../src/nm-iface-helper.c:292
-msgid "Connection UUID"
-msgstr "UUID de la connexió"
-
-#: ../src/nm-iface-helper.c:293
-#, fuzzy
-msgid "Connection Token for Stable IDs"
-msgstr "Detalls del perfil de la connexió"
-
-#: ../src/nm-iface-helper.c:294
-msgid "Whether to manage IPv6 SLAAC"
-msgstr "Si s'ha de gestionar IPv6 SLAAC"
-
-#: ../src/nm-iface-helper.c:295
-msgid "Whether SLAAC must be successful"
-msgstr "Si SLAAC ha de tenir èxit"
-
-#: ../src/nm-iface-helper.c:296
-msgid "Use an IPv6 temporary privacy address"
-msgstr "Usa una adreça privada temporal IPv6"
-
-#: ../src/nm-iface-helper.c:297
-msgid "Current DHCPv4 address"
-msgstr "Adreça DHCPv4 actual"
-
-#: ../src/nm-iface-helper.c:298
-msgid "Whether DHCPv4 must be successful"
-msgstr "Si DHCPv4 ha de tenir èxit"
-
-#: ../src/nm-iface-helper.c:299
-msgid "Hex-encoded DHCPv4 client ID"
-msgstr "ID de client DHCPv4 codificat en hexadecimals"
-
-#: ../src/nm-iface-helper.c:300
-msgid "Hostname to send to DHCP server"
-msgstr "El nom d'ordinador a enviar al servidor DHCP"
-
-#: ../src/nm-iface-helper.c:300
-msgid "barbar"
-msgstr "barbar"
-
-#: ../src/nm-iface-helper.c:301
-msgid "FQDN to send to DHCP server"
-msgstr "FQDN a enviar al servidor DHCP"
-
-#: ../src/nm-iface-helper.c:301
-msgid "host.domain.org"
-msgstr "host.domain.org"
-
-#: ../src/nm-iface-helper.c:302
-msgid "Route priority for IPv4"
-msgstr "Prioritat de ruta per a IPv4"
-
-#: ../src/nm-iface-helper.c:302
-msgid "0"
-msgstr "0"
-
-#: ../src/nm-iface-helper.c:303
-msgid "Route priority for IPv6"
-msgstr "Prioritat de ruta per a IPv6"
-
-#: ../src/nm-iface-helper.c:303
-msgid "1024"
-msgstr "1024"
-
-#: ../src/nm-iface-helper.c:304
-msgid "Hex-encoded Interface Identifier"
-msgstr "Identificador d'interfície codificat en hexadecimals"
-
-#: ../src/nm-iface-helper.c:305
-msgid "IPv6 SLAAC address generation mode"
-msgstr "Mode de generació d'adreça IPv6 SLAAC"
-
-#: ../src/nm-iface-helper.c:306
-msgid ""
-"The logging backend configuration value. See logging.backend in "
-"NetworkManager.conf"
-msgstr ""
-"El valor de configuració de la plataforma de registre. Vegeu loggin.backend "
-"a NetworkManager.conf"
-
-#: ../src/nm-iface-helper.c:326
-msgid ""
-"nm-iface-helper is a small, standalone process that manages a single network "
-"interface."
-msgstr ""
-"el nm-iface-helper és un procés petit i independent que gestiona una sola "
-"interfície de xarxa"
-
-#: ../src/nm-iface-helper.c:395
-#, c-format
-msgid "An interface name and UUID are required\n"
-msgstr "Calen un nom d'interfície i una UUID\n"
-
-#: ../src/nm-iface-helper.c:401
-#, c-format
-msgid "Failed to find interface index for %s (%s)\n"
-msgstr "No s'ha pogut trobar l'índex d'interfície per a %s (%s)\n"
-
-#: ../src/nm-iface-helper.c:462
-#, c-format
-msgid "(%s): Invalid IID %s\n"
-msgstr "(%s): IID no vàlida %s\n"
-
-#: ../src/nm-logging.c:267
-#, c-format
-msgid "Unknown log level '%s'"
-msgstr "Es desconeix el nivell de registre «%s»"
-
-#: ../src/nm-logging.c:369
-#, c-format
-msgid "Unknown log domain '%s'"
-msgstr "Es desconeix el domini de registre «%s»"
-
-#, fuzzy
-#~ msgid "unrecognized option '%s'"
-#~ msgstr "l'opció «%s» no és vàlida"
-=======
 
 #: ../clients/cli/agent.c:48
 #, c-format
@@ -22808,7 +12459,6 @@
 
 #~ msgid "'%s' is not a valid InfiniBand MAC"
 #~ msgstr "«%s» no és una MAC InfiniBand vàlida"
->>>>>>> 4dc905a9
 
 #~ msgid "Option '--terse' requires specifying '--fields'"
 #~ msgstr "L'opció «--terse» requereix que s'especifiqui «--fields»"
