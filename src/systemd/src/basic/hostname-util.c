/*-*- Mode: C; c-basic-offset: 8; indent-tabs-mode: nil -*-*/

/***
  This file is part of systemd.

  Copyright 2015 Lennart Poettering

  systemd is free software; you can redistribute it and/or modify it
  under the terms of the GNU Lesser General Public License as published by
  the Free Software Foundation; either version 2.1 of the License, or
  (at your option) any later version.

  systemd is distributed in the hope that it will be useful, but
  WITHOUT ANY WARRANTY; without even the implied warranty of
  MERCHANTABILITY or FITNESS FOR A PARTICULAR PURPOSE. See the GNU
  Lesser General Public License for more details.

  You should have received a copy of the GNU Lesser General Public License
  along with systemd; If not, see <http://www.gnu.org/licenses/>.
***/

#include "nm-sd-adapt.h"

#include <sys/utsname.h>
#include <ctype.h>

#include "util.h"
#include "hostname-util.h"

bool hostname_is_set(void) {
        struct utsname u;

        assert_se(uname(&u) >= 0);

        if (isempty(u.nodename))
                return false;

        /* This is the built-in kernel default host name */
        if (streq(u.nodename, "(none)"))
                return false;

        return true;
}

char* gethostname_malloc(void) {
        struct utsname u;

        assert_se(uname(&u) >= 0);

        if (isempty(u.nodename) || streq(u.nodename, "(none)"))
                return strdup(u.sysname);

        return strdup(u.nodename);
}

static bool hostname_valid_char(char c) {
        return
                (c >= 'a' && c <= 'z') ||
                (c >= 'A' && c <= 'Z') ||
                (c >= '0' && c <= '9') ||
                c == '-' ||
                c == '_' ||
                c == '.';
}

/**
 * Check if s looks like a valid host name or FQDN. This does not do
 * full DNS validation, but only checks if the name is composed of
 * allowed characters and the length is not above the maximum allowed
 * by Linux (c.f. dns_name_is_valid()). Trailing dot is allowed if
 * allow_trailing_dot is true and at least two components are present
 * in the name. Note that due to the restricted charset and length
 * this call is substantially more conservative than
 * dns_domain_is_valid().
 */
bool hostname_is_valid(const char *s, bool allow_trailing_dot) {
        unsigned n_dots = 0;
        const char *p;
        bool dot;

        if (isempty(s))
                return false;

        /* Doesn't accept empty hostnames, hostnames with
         * leading dots, and hostnames with multiple dots in a
         * sequence. Also ensures that the length stays below
         * HOST_NAME_MAX. */

        for (p = s, dot = true; *p; p++) {
                if (*p == '.') {
                        if (dot)
                                return false;

                        dot = true;
                        n_dots ++;
                } else {
                        if (!hostname_valid_char(*p))
                                return false;

                        dot = false;
                }
        }

        if (dot && (n_dots < 2 || !allow_trailing_dot))
                return false;

        if (p-s > HOST_NAME_MAX) /* Note that HOST_NAME_MAX is 64 on
                                  * Linux, but DNS allows domain names
                                  * up to 255 characters */
                return false;

        return true;
}

char* hostname_cleanup(char *s) {
        char *p, *d;
        bool dot;

        assert(s);

        for (p = s, d = s, dot = true; *p; p++) {
                if (*p == '.') {
                        if (dot)
                                continue;

                        *(d++) = '.';
                        dot = true;
                } else if (hostname_valid_char(*p)) {
                        *(d++) = *p;
                        dot = false;
                }

        }

        if (dot && d > s)
                d[-1] = 0;
        else
                *d = 0;

        strshorten(s, HOST_NAME_MAX);

        return s;
}

bool is_localhost(const char *hostname) {
        assert(hostname);

        /* This tries to identify local host and domain names
         * described in RFC6761 plus the redhatism of .localdomain */

        return strcaseeq(hostname, "localhost") ||
               strcaseeq(hostname, "localhost.") ||
               strcaseeq(hostname, "localdomain.") ||
               strcaseeq(hostname, "localdomain") ||
               endswith_no_case(hostname, ".localhost") ||
               endswith_no_case(hostname, ".localhost.") ||
               endswith_no_case(hostname, ".localdomain") ||
               endswith_no_case(hostname, ".localdomain.");
}

<<<<<<< HEAD
#if 0 /* NM_IGNORED */
=======
bool is_gateway_hostname(const char *hostname) {
        assert(hostname);

        /* This tries to identify the valid syntaxes for the our
         * synthetic "gateway" host. */

        return
                strcaseeq(hostname, "gateway") ||
                strcaseeq(hostname, "gateway.");
}

>>>>>>> e82f430e
int sethostname_idempotent(const char *s) {
        char buf[HOST_NAME_MAX + 1] = {};

        assert(s);

        if (gethostname(buf, sizeof(buf)) < 0)
                return -errno;

        if (streq(buf, s))
                return 0;

        if (sethostname(s, strlen(s)) < 0)
                return -errno;

        return 1;
}

int read_hostname_config(const char *path, char **hostname) {
        _cleanup_fclose_ FILE *f = NULL;
        char l[LINE_MAX];
        char *name = NULL;

        assert(path);
        assert(hostname);

        f = fopen(path, "re");
        if (!f)
                return -errno;

        /* may have comments, ignore them */
        FOREACH_LINE(l, f, return -errno) {
                truncate_nl(l);
                if (l[0] != '\0' && l[0] != '#') {
                        /* found line with value */
                        name = hostname_cleanup(l);
                        name = strdup(name);
                        if (!name)
                                return -ENOMEM;
                        break;
                }
        }

        if (!name)
                /* no non-empty line found */
                return -ENOENT;

        *hostname = name;
        return 0;
}
#endif /* NM_IGNORED */<|MERGE_RESOLUTION|>--- conflicted
+++ resolved
@@ -158,9 +158,7 @@
                endswith_no_case(hostname, ".localdomain.");
 }
 
-<<<<<<< HEAD
 #if 0 /* NM_IGNORED */
-=======
 bool is_gateway_hostname(const char *hostname) {
         assert(hostname);
 
@@ -172,7 +170,6 @@
                 strcaseeq(hostname, "gateway.");
 }
 
->>>>>>> e82f430e
 int sethostname_idempotent(const char *s) {
         char buf[HOST_NAME_MAX + 1] = {};
 
