--- conflicted
+++ resolved
@@ -36,35 +36,22 @@
 #undef basename
 
 #include "alloc-util.h"
-<<<<<<< HEAD
 #if 0 /* NM_IGNORED */
-#include "fd-util.h"
-#include "fileio.h"
-=======
 #include "extract-word.h"
->>>>>>> 606ad7e6
+#endif /* NM_IGNORED */
 #include "fs-util.h"
 #include "log.h"
 #include "macro.h"
+#if 0 /* NM_IGNORED */
 #include "missing.h"
-<<<<<<< HEAD
-#include "parse-util.h"
 #endif /* NM_IGNORED */
-=======
->>>>>>> 606ad7e6
 #include "path-util.h"
 #if 0 /* NM_IGNORED */
 #include "stat-util.h"
 #endif /* NM_IGNORED */
 #include "string-util.h"
-#if 0 /* NM_IGNORED */
 #include "strv.h"
-<<<<<<< HEAD
-#endif /* NM_IGNORED */
-#include "util.h"
-=======
 #include "time-util.h"
->>>>>>> 606ad7e6
 
 #if 0 /* NM_IGNORED */
 bool path_is_absolute(const char *p) {
