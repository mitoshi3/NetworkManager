/* SPDX-License-Identifier: LGPL-2.1+ */
/***
  This file is part of systemd.

  Copyright 2010 Lennart Poettering

  systemd is free software; you can redistribute it and/or modify it
  under the terms of the GNU Lesser General Public License as published by
  the Free Software Foundation; either version 2.1 of the License, or
  (at your option) any later version.

  systemd is distributed in the hope that it will be useful, but
  WITHOUT ANY WARRANTY; without even the implied warranty of
  MERCHANTABILITY or FITNESS FOR A PARTICULAR PURPOSE. See the GNU
  Lesser General Public License for more details.

  You should have received a copy of the GNU Lesser General Public License
  along with systemd; If not, see <http://www.gnu.org/licenses/>.
***/

#include "nm-sd-adapt.h"

#include <errno.h>
#include <stddef.h>
#include <stdio.h>
#include <stdlib.h>
#include <string.h>
#include <sys/stat.h>
#include <linux/magic.h>
#include <time.h>
#include <unistd.h>

#include "alloc-util.h"
#include "dirent-util.h"
#include "fd-util.h"
#include "fileio.h"
#include "fs-util.h"
#include "log.h"
#include "macro.h"
#include "missing.h"
#include "mkdir.h"
#include "parse-util.h"
#include "path-util.h"
#include "stat-util.h"
#include "stdio-util.h"
#include "string-util.h"
#include "strv.h"
#include "time-util.h"
#include "user-util.h"
#include "util.h"

int unlink_noerrno(const char *path) {
        PROTECT_ERRNO;
        int r;

        r = unlink(path);
        if (r < 0)
                return -errno;

        return 0;
}

#if 0 /* NM_IGNORED */
int rmdir_parents(const char *path, const char *stop) {
        size_t l;
        int r = 0;

        assert(path);
        assert(stop);

        l = strlen(path);

        /* Skip trailing slashes */
        while (l > 0 && path[l-1] == '/')
                l--;

        while (l > 0) {
                char *t;

                /* Skip last component */
                while (l > 0 && path[l-1] != '/')
                        l--;

                /* Skip trailing slashes */
                while (l > 0 && path[l-1] == '/')
                        l--;

                if (l <= 0)
                        break;

                t = strndup(path, l);
                if (!t)
                        return -ENOMEM;

                if (path_startswith(stop, t)) {
                        free(t);
                        return 0;
                }

                r = rmdir(t);
                free(t);

                if (r < 0)
                        if (errno != ENOENT)
                                return -errno;
        }

        return 0;
}

int rename_noreplace(int olddirfd, const char *oldpath, int newdirfd, const char *newpath) {
        struct stat buf;
        int ret;

        ret = renameat2(olddirfd, oldpath, newdirfd, newpath, RENAME_NOREPLACE);
        if (ret >= 0)
                return 0;

        /* renameat2() exists since Linux 3.15, btrfs added support for it later.
         * If it is not implemented, fallback to another method. */
        if (!IN_SET(errno, EINVAL, ENOSYS))
                return -errno;

        /* The link()/unlink() fallback does not work on directories. But
         * renameat() without RENAME_NOREPLACE gives the same semantics on
         * directories, except when newpath is an *empty* directory. This is
         * good enough. */
        ret = fstatat(olddirfd, oldpath, &buf, AT_SYMLINK_NOFOLLOW);
        if (ret >= 0 && S_ISDIR(buf.st_mode)) {
                ret = renameat(olddirfd, oldpath, newdirfd, newpath);
                return ret >= 0 ? 0 : -errno;
        }

        /* If it is not a directory, use the link()/unlink() fallback. */
        ret = linkat(olddirfd, oldpath, newdirfd, newpath, 0);
        if (ret < 0)
                return -errno;

        ret = unlinkat(olddirfd, oldpath, 0);
        if (ret < 0) {
                /* backup errno before the following unlinkat() alters it */
                ret = errno;
                (void) unlinkat(newdirfd, newpath, 0);
                errno = ret;
                return -errno;
        }

        return 0;
}
#endif /* NM_IGNORED */

int readlinkat_malloc(int fd, const char *p, char **ret) {
        size_t l = 100;
        int r;

        assert(p);
        assert(ret);

        for (;;) {
                char *c;
                ssize_t n;

                c = new(char, l);
                if (!c)
                        return -ENOMEM;

                n = readlinkat(fd, p, c, l-1);
                if (n < 0) {
                        r = -errno;
                        free(c);
                        return r;
                }

                if ((size_t) n < l-1) {
                        c[n] = 0;
                        *ret = c;
                        return 0;
                }

                free(c);
                l *= 2;
        }
}

int readlink_malloc(const char *p, char **ret) {
        return readlinkat_malloc(AT_FDCWD, p, ret);
}

#if 0 /* NM_IGNORED */
int readlink_value(const char *p, char **ret) {
        _cleanup_free_ char *link = NULL;
        char *value;
        int r;

        r = readlink_malloc(p, &link);
        if (r < 0)
                return r;

        value = basename(link);
        if (!value)
                return -ENOENT;

        value = strdup(value);
        if (!value)
                return -ENOMEM;

        *ret = value;

        return 0;
}

int readlink_and_make_absolute(const char *p, char **r) {
        _cleanup_free_ char *target = NULL;
        char *k;
        int j;

        assert(p);
        assert(r);

        j = readlink_malloc(p, &target);
        if (j < 0)
                return j;

        k = file_in_same_dir(p, target);
        if (!k)
                return -ENOMEM;

        *r = k;
        return 0;
}

int readlink_and_canonicalize(const char *p, const char *root, char **ret) {
        char *t, *s;
        int r;

        assert(p);
        assert(ret);

        r = readlink_and_make_absolute(p, &t);
        if (r < 0)
                return r;

        r = chase_symlinks(t, root, 0, &s);
        if (r < 0)
                /* If we can't follow up, then let's return the original string, slightly cleaned up. */
                *ret = path_kill_slashes(t);
        else {
                *ret = s;
                free(t);
        }

        return 0;
}

int readlink_and_make_absolute_root(const char *root, const char *path, char **ret) {
        _cleanup_free_ char *target = NULL, *t = NULL;
        const char *full;
        int r;

        full = prefix_roota(root, path);
        r = readlink_malloc(full, &target);
        if (r < 0)
                return r;

        t = file_in_same_dir(path, target);
        if (!t)
                return -ENOMEM;

        *ret = t;
        t = NULL;

        return 0;
}

int chmod_and_chown(const char *path, mode_t mode, uid_t uid, gid_t gid) {
        assert(path);

        /* Under the assumption that we are running privileged we
         * first change the access mode and only then hand out
         * ownership to avoid a window where access is too open. */

        if (mode != MODE_INVALID)
                if (chmod(path, mode) < 0)
                        return -errno;

        if (uid != UID_INVALID || gid != GID_INVALID)
                if (chown(path, uid, gid) < 0)
                        return -errno;

        return 0;
}
#endif /* NM_IGNORED */

int fchmod_umask(int fd, mode_t m) {
        mode_t u;
        int r;

        u = umask(0777);
        r = fchmod(fd, m & (~u)) < 0 ? -errno : 0;
        umask(u);

        return r;
}

#if 0 /* NM_IGNORED */
int fd_warn_permissions(const char *path, int fd) {
        struct stat st;

        if (fstat(fd, &st) < 0)
                return -errno;

        if (st.st_mode & 0111)
                log_warning("Configuration file %s is marked executable. Please remove executable permission bits. Proceeding anyway.", path);

        if (st.st_mode & 0002)
                log_warning("Configuration file %s is marked world-writable. Please remove world writability permission bits. Proceeding anyway.", path);

        if (getpid_cached() == 1 && (st.st_mode & 0044) != 0044)
                log_warning("Configuration file %s is marked world-inaccessible. This has no effect as configuration data is accessible via APIs without restrictions. Proceeding anyway.", path);

        return 0;
}

int touch_file(const char *path, bool parents, usec_t stamp, uid_t uid, gid_t gid, mode_t mode) {
        _cleanup_close_ int fd;
        int r;

        assert(path);

        if (parents)
                mkdir_parents(path, 0755);

        fd = open(path, O_WRONLY|O_CREAT|O_CLOEXEC|O_NOCTTY,
                  IN_SET(mode, 0, MODE_INVALID) ? 0644 : mode);
        if (fd < 0)
                return -errno;

        if (mode != MODE_INVALID) {
                r = fchmod(fd, mode);
                if (r < 0)
                        return -errno;
        }

        if (uid != UID_INVALID || gid != GID_INVALID) {
                r = fchown(fd, uid, gid);
                if (r < 0)
                        return -errno;
        }

        if (stamp != USEC_INFINITY) {
                struct timespec ts[2];

                timespec_store(&ts[0], stamp);
                ts[1] = ts[0];
                r = futimens(fd, ts);
        } else
                r = futimens(fd, NULL);
        if (r < 0)
                return -errno;

        return 0;
}

int touch(const char *path) {
        return touch_file(path, false, USEC_INFINITY, UID_INVALID, GID_INVALID, MODE_INVALID);
}

int symlink_idempotent(const char *from, const char *to) {
        int r;

        assert(from);
        assert(to);

        if (symlink(from, to) < 0) {
                _cleanup_free_ char *p = NULL;

                if (errno != EEXIST)
                        return -errno;

                r = readlink_malloc(to, &p);
                if (r == -EINVAL) /* Not a symlink? In that case return the original error we encountered: -EEXIST */
                        return -EEXIST;
                if (r < 0) /* Any other error? In that case propagate it as is */
                        return r;

                if (!streq(p, from)) /* Not the symlink we want it to be? In that case, propagate the original -EEXIST */
                        return -EEXIST;
        }

        return 0;
}

int symlink_atomic(const char *from, const char *to) {
        _cleanup_free_ char *t = NULL;
        int r;

        assert(from);
        assert(to);

        r = tempfn_random(to, NULL, &t);
        if (r < 0)
                return r;

        if (symlink(from, t) < 0)
                return -errno;

        if (rename(t, to) < 0) {
                unlink_noerrno(t);
                return -errno;
        }

        return 0;
}

int mknod_atomic(const char *path, mode_t mode, dev_t dev) {
        _cleanup_free_ char *t = NULL;
        int r;

        assert(path);

        r = tempfn_random(path, NULL, &t);
        if (r < 0)
                return r;

        if (mknod(t, mode, dev) < 0)
                return -errno;

        if (rename(t, path) < 0) {
                unlink_noerrno(t);
                return -errno;
        }

        return 0;
}

int mkfifo_atomic(const char *path, mode_t mode) {
        _cleanup_free_ char *t = NULL;
        int r;

        assert(path);

        r = tempfn_random(path, NULL, &t);
        if (r < 0)
                return r;

        if (mkfifo(t, mode) < 0)
                return -errno;

        if (rename(t, path) < 0) {
                unlink_noerrno(t);
                return -errno;
        }

        return 0;
}

int get_files_in_directory(const char *path, char ***list) {
        _cleanup_closedir_ DIR *d = NULL;
        struct dirent *de;
        size_t bufsize = 0, n = 0;
        _cleanup_strv_free_ char **l = NULL;

        assert(path);

        /* Returns all files in a directory in *list, and the number
         * of files as return value. If list is NULL returns only the
         * number. */

        d = opendir(path);
        if (!d)
                return -errno;

        FOREACH_DIRENT_ALL(de, d, return -errno) {
                dirent_ensure_type(d, de);

                if (!dirent_is_file(de))
                        continue;

                if (list) {
                        /* one extra slot is needed for the terminating NULL */
                        if (!GREEDY_REALLOC(l, bufsize, n + 2))
                                return -ENOMEM;

                        l[n] = strdup(de->d_name);
                        if (!l[n])
                                return -ENOMEM;

                        l[++n] = NULL;
                } else
                        n++;
        }

        if (list) {
                *list = l;
                l = NULL; /* avoid freeing */
        }

        return n;
}

static int getenv_tmp_dir(const char **ret_path) {
        const char *n;
        int r, ret = 0;

        assert(ret_path);

        /* We use the same order of environment variables python uses in tempfile.gettempdir():
         * https://docs.python.org/3/library/tempfile.html#tempfile.gettempdir */
        FOREACH_STRING(n, "TMPDIR", "TEMP", "TMP") {
                const char *e;

                e = secure_getenv(n);
                if (!e)
                        continue;
                if (!path_is_absolute(e)) {
                        r = -ENOTDIR;
                        goto next;
                }
                if (!path_is_normalized(e)) {
                        r = -EPERM;
                        goto next;
                }

                r = is_dir(e, true);
                if (r < 0)
                        goto next;
                if (r == 0) {
                        r = -ENOTDIR;
                        goto next;
                }

                *ret_path = e;
                return 1;

        next:
                /* Remember first error, to make this more debuggable */
                if (ret >= 0)
                        ret = r;
        }

        if (ret < 0)
                return ret;

        *ret_path = NULL;
        return ret;
}

static int tmp_dir_internal(const char *def, const char **ret) {
        const char *e;
        int r, k;

        assert(def);
        assert(ret);

        r = getenv_tmp_dir(&e);
        if (r > 0) {
                *ret = e;
                return 0;
        }

        k = is_dir(def, true);
        if (k == 0)
                k = -ENOTDIR;
        if (k < 0)
                return r < 0 ? r : k;

        *ret = def;
        return 0;
}

int var_tmp_dir(const char **ret) {

        /* Returns the location for "larger" temporary files, that is backed by physical storage if available, and thus
         * even might survive a boot: /var/tmp. If $TMPDIR (or related environment variables) are set, its value is
         * returned preferably however. Note that both this function and tmp_dir() below are affected by $TMPDIR,
         * making it a variable that overrides all temporary file storage locations. */

        return tmp_dir_internal("/var/tmp", ret);
}

int tmp_dir(const char **ret) {

        /* Similar to var_tmp_dir() above, but returns the location for "smaller" temporary files, which is usually
         * backed by an in-memory file system: /tmp. */

        return tmp_dir_internal("/tmp", ret);
}

int inotify_add_watch_fd(int fd, int what, uint32_t mask) {
        char path[strlen("/proc/self/fd/") + DECIMAL_STR_MAX(int) + 1];
        int r;

        /* This is like inotify_add_watch(), except that the file to watch is not referenced by a path, but by an fd */
        xsprintf(path, "/proc/self/fd/%i", what);

        r = inotify_add_watch(fd, path, mask);
        if (r < 0)
                return -errno;

        return r;
}

int chase_symlinks(const char *path, const char *original_root, unsigned flags, char **ret) {
        _cleanup_free_ char *buffer = NULL, *done = NULL, *root = NULL;
        _cleanup_close_ int fd = -1;
        unsigned max_follow = 32; /* how many symlinks to follow before giving up and returning ELOOP */
        bool exists = true;
        char *todo;
        int r;

        assert(path);

        /* This is a lot like canonicalize_file_name(), but takes an additional "root" parameter, that allows following
         * symlinks relative to a root directory, instead of the root of the host.
         *
         * Note that "root" primarily matters if we encounter an absolute symlink. It is also used when following
         * relative symlinks to ensure they cannot be used to "escape" the root directory. The path parameter passed is
         * assumed to be already prefixed by it, except if the CHASE_PREFIX_ROOT flag is set, in which case it is first
         * prefixed accordingly.
         *
         * Algorithmically this operates on two path buffers: "done" are the components of the path we already
         * processed and resolved symlinks, "." and ".." of. "todo" are the components of the path we still need to
         * process. On each iteration, we move one component from "todo" to "done", processing it's special meaning
         * each time. The "todo" path always starts with at least one slash, the "done" path always ends in no
         * slash. We always keep an O_PATH fd to the component we are currently processing, thus keeping lookup races
         * at a minimum.
         *
         * Suggested usage: whenever you want to canonicalize a path, use this function. Pass the absolute path you got
         * as-is: fully qualified and relative to your host's root. Optionally, specify the root parameter to tell this
         * function what to do when encountering a symlink with an absolute path as directory: prefix it by the
         * specified path. */

        if (original_root) {
                r = path_make_absolute_cwd(original_root, &root);
                if (r < 0)
                        return r;

                if (flags & CHASE_PREFIX_ROOT)
                        path = prefix_roota(root, path);
        }

        r = path_make_absolute_cwd(path, &buffer);
        if (r < 0)
                return r;

        fd = open("/", O_CLOEXEC|O_NOFOLLOW|O_PATH);
        if (fd < 0)
                return -errno;

        todo = buffer;
        for (;;) {
                _cleanup_free_ char *first = NULL;
                _cleanup_close_ int child = -1;
                struct stat st;
                size_t n, m;

                /* Determine length of first component in the path */
                n = strspn(todo, "/");                  /* The slashes */
                m = n + strcspn(todo + n, "/");         /* The entire length of the component */

                /* Extract the first component. */
                first = strndup(todo, m);
                if (!first)
                        return -ENOMEM;

                todo += m;

                /* Empty? Then we reached the end. */
                if (isempty(first))
                        break;

                /* Just a single slash? Then we reached the end. */
                if (path_equal(first, "/")) {
                        /* Preserve the trailing slash */
                        if (!strextend(&done, "/", NULL))
                                return -ENOMEM;

                        break;
                }

                /* Just a dot? Then let's eat this up. */
                if (path_equal(first, "/."))
                        continue;

                /* Two dots? Then chop off the last bit of what we already found out. */
                if (path_equal(first, "/..")) {
                        _cleanup_free_ char *parent = NULL;
                        int fd_parent = -1;

                        /* If we already are at the top, then going up will not change anything. This is in-line with
                         * how the kernel handles this. */
                        if (isempty(done) || path_equal(done, "/"))
                                continue;

                        parent = dirname_malloc(done);
                        if (!parent)
                                return -ENOMEM;

                        /* Don't allow this to leave the root dir.  */
                        if (root &&
                            path_startswith(done, root) &&
                            !path_startswith(parent, root))
                                continue;

                        free_and_replace(done, parent);

                        fd_parent = openat(fd, "..", O_CLOEXEC|O_NOFOLLOW|O_PATH);
                        if (fd_parent < 0)
                                return -errno;

                        safe_close(fd);
                        fd = fd_parent;

                        continue;
                }

                /* Otherwise let's see what this is. */
                child = openat(fd, first + n, O_CLOEXEC|O_NOFOLLOW|O_PATH);
                if (child < 0) {

                        if (errno == ENOENT &&
                            (flags & CHASE_NONEXISTENT) &&
                            (isempty(todo) || path_is_normalized(todo))) {

                                /* If CHASE_NONEXISTENT is set, and the path does not exist, then that's OK, return
                                 * what we got so far. But don't allow this if the remaining path contains "../ or "./"
                                 * or something else weird. */

                                /* If done is "/", as first also contains slash at the head, then remove this redundant slash. */
                                if (streq_ptr(done, "/"))
                                        *done = '\0';

                                if (!strextend(&done, first, todo, NULL))
                                        return -ENOMEM;

                                exists = false;
                                break;
                        }

                        return -errno;
                }

                if (fstat(child, &st) < 0)
                        return -errno;
                if ((flags & CHASE_NO_AUTOFS) &&
                    fd_is_fs_type(child, AUTOFS_SUPER_MAGIC) > 0)
                        return -EREMOTE;

                if (S_ISLNK(st.st_mode)) {
                        char *joined;

                        _cleanup_free_ char *destination = NULL;

                        /* This is a symlink, in this case read the destination. But let's make sure we don't follow
                         * symlinks without bounds. */
                        if (--max_follow <= 0)
                                return -ELOOP;

                        r = readlinkat_malloc(fd, first + n, &destination);
                        if (r < 0)
                                return r;
                        if (isempty(destination))
                                return -EINVAL;

                        if (path_is_absolute(destination)) {

                                /* An absolute destination. Start the loop from the beginning, but use the root
                                 * directory as base. */

                                safe_close(fd);
                                fd = open(root ?: "/", O_CLOEXEC|O_NOFOLLOW|O_PATH);
                                if (fd < 0)
                                        return -errno;

                                free(done);

                                /* Note that we do not revalidate the root, we take it as is. */
                                if (isempty(root))
                                        done = NULL;
                                else {
                                        done = strdup(root);
                                        if (!done)
                                                return -ENOMEM;
                                }

                                /* Prefix what's left to do with what we just read, and start the loop again, but
                                 * remain in the current directory. */
                                joined = strjoin(destination, todo);
                        } else
                                joined = strjoin("/", destination, todo);
                        if (!joined)
                                return -ENOMEM;

                        free(buffer);
                        todo = buffer = joined;

                        continue;
                }

                /* If this is not a symlink, then let's just add the name we read to what we already verified. */
                if (!done) {
                        done = first;
                        first = NULL;
                } else {
                        /* If done is "/", as first also contains slash at the head, then remove this redundant slash. */
                        if (streq(done, "/"))
                                *done = '\0';

                        if (!strextend(&done, first, NULL))
                                return -ENOMEM;
                }

                /* And iterate again, but go one directory further down. */
                safe_close(fd);
                fd = child;
                child = -1;
        }

        if (!done) {
                /* Special case, turn the empty string into "/", to indicate the root directory. */
                done = strdup("/");
                if (!done)
                        return -ENOMEM;
        }

        if (ret) {
                *ret = done;
                done = NULL;
        }

        return exists;
}
<<<<<<< HEAD
#endif /* NM_IGNORED */
=======

int access_fd(int fd, int mode) {
        char p[strlen("/proc/self/fd/") + DECIMAL_STR_MAX(fd) + 1];
        int r;

        /* Like access() but operates on an already open fd */

        xsprintf(p, "/proc/self/fd/%i", fd);

        r = access(p, mode);
        if (r < 0)
                r = -errno;

        return r;
}
>>>>>>> ac29b8cf
<|MERGE_RESOLUTION|>--- conflicted
+++ resolved
@@ -830,9 +830,6 @@
 
         return exists;
 }
-<<<<<<< HEAD
-#endif /* NM_IGNORED */
-=======
 
 int access_fd(int fd, int mode) {
         char p[strlen("/proc/self/fd/") + DECIMAL_STR_MAX(fd) + 1];
@@ -848,4 +845,4 @@
 
         return r;
 }
->>>>>>> ac29b8cf
+#endif /* NM_IGNORED */