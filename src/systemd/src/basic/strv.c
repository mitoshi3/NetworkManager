/*-*- Mode: C; c-basic-offset: 8; indent-tabs-mode: nil -*-*/

/***
  This file is part of systemd.

  Copyright 2010 Lennart Poettering

  systemd is free software; you can redistribute it and/or modify it
  under the terms of the GNU Lesser General Public License as published by
  the Free Software Foundation; either version 2.1 of the License, or
  (at your option) any later version.

  systemd is distributed in the hope that it will be useful, but
  WITHOUT ANY WARRANTY; without even the implied warranty of
  MERCHANTABILITY or FITNESS FOR A PARTICULAR PURPOSE. See the GNU
  Lesser General Public License for more details.

  You should have received a copy of the GNU Lesser General Public License
  along with systemd; If not, see <http://www.gnu.org/licenses/>.
***/

#include "nm-sd-adapt.h"

#include <stdlib.h>
#include <stdarg.h>
#include <string.h>
#include <errno.h>

#include "util.h"
#include "strv.h"

char *strv_find(char **l, const char *name) {
        char **i;

        assert(name);

        STRV_FOREACH(i, l)
                if (streq(*i, name))
                        return *i;

        return NULL;
}

char *strv_find_prefix(char **l, const char *name) {
        char **i;

        assert(name);

        STRV_FOREACH(i, l)
                if (startswith(*i, name))
                        return *i;

        return NULL;
}

char *strv_find_startswith(char **l, const char *name) {
        char **i, *e;

        assert(name);

        /* Like strv_find_prefix, but actually returns only the
         * suffix, not the whole item */

        STRV_FOREACH(i, l) {
                e = startswith(*i, name);
                if (e)
                        return e;
        }

        return NULL;
}

void strv_clear(char **l) {
        char **k;

        if (!l)
                return;

        for (k = l; *k; k++)
                free(*k);

        *l = NULL;
}

char **strv_free(char **l) {
        strv_clear(l);
        free(l);
        return NULL;
}

char **strv_copy(char * const *l) {
        char **r, **k;

        k = r = new(char*, strv_length(l) + 1);
        if (!r)
                return NULL;

        if (l)
                for (; *l; k++, l++) {
                        *k = strdup(*l);
                        if (!*k) {
                                strv_free(r);
                                return NULL;
                        }
                }

        *k = NULL;
        return r;
}

unsigned strv_length(char * const *l) {
        unsigned n = 0;

        if (!l)
                return 0;

        for (; *l; l++)
                n++;

        return n;
}

char **strv_new_ap(const char *x, va_list ap) {
        const char *s;
        char **a;
        unsigned n = 0, i = 0;
        va_list aq;

        /* As a special trick we ignore all listed strings that equal
         * (const char*) -1. This is supposed to be used with the
         * STRV_IFNOTNULL() macro to include possibly NULL strings in
         * the string list. */

        if (x) {
                n = x == (const char*) -1 ? 0 : 1;

                va_copy(aq, ap);
                while ((s = va_arg(aq, const char*))) {
                        if (s == (const char*) -1)
                                continue;

                        n++;
                }

                va_end(aq);
        }

        a = new(char*, n+1);
        if (!a)
                return NULL;

        if (x) {
                if (x != (const char*) -1) {
                        a[i] = strdup(x);
                        if (!a[i])
                                goto fail;
                        i++;
                }

                while ((s = va_arg(ap, const char*))) {

                        if (s == (const char*) -1)
                                continue;

                        a[i] = strdup(s);
                        if (!a[i])
                                goto fail;

                        i++;
                }
        }

        a[i] = NULL;

        return a;

fail:
        strv_free(a);
        return NULL;
}

char **strv_new(const char *x, ...) {
        char **r;
        va_list ap;

        va_start(ap, x);
        r = strv_new_ap(x, ap);
        va_end(ap);

        return r;
}

int strv_extend_strv(char ***a, char **b) {
        int r;
        char **s;

        STRV_FOREACH(s, b) {
                r = strv_extend(a, *s);
                if (r < 0)
                        return r;
        }

        return 0;
}

int strv_extend_strv_concat(char ***a, char **b, const char *suffix) {
        int r;
        char **s;

        STRV_FOREACH(s, b) {
                char *v;

                v = strappend(*s, suffix);
                if (!v)
                        return -ENOMEM;

                r = strv_push(a, v);
                if (r < 0) {
                        free(v);
                        return r;
                }
        }

        return 0;
}

char **strv_split(const char *s, const char *separator) {
        const char *word, *state;
        size_t l;
        unsigned n, i;
        char **r;

        assert(s);

        n = 0;
        FOREACH_WORD_SEPARATOR(word, l, s, separator, state)
                n++;

        r = new(char*, n+1);
        if (!r)
                return NULL;

        i = 0;
        FOREACH_WORD_SEPARATOR(word, l, s, separator, state) {
                r[i] = strndup(word, l);
                if (!r[i]) {
                        strv_free(r);
                        return NULL;
                }

                i++;
        }

        r[i] = NULL;
        return r;
}

char **strv_split_newlines(const char *s) {
        char **l;
        unsigned n;

        assert(s);

        /* Special version of strv_split() that splits on newlines and
         * suppresses an empty string at the end */

        l = strv_split(s, NEWLINE);
        if (!l)
                return NULL;

        n = strv_length(l);
        if (n <= 0)
                return l;

        if (isempty(l[n - 1]))
                l[n - 1] = mfree(l[n - 1]);

        return l;
}

<<<<<<< HEAD
#if 0 /* NM_IGNORED */
int strv_split_quoted(char ***t, const char *s, UnquoteFlags flags) {
=======
int strv_split_extract(char ***t, const char *s, const char *separators, ExtractFlags flags) {
>>>>>>> e82f430e
        size_t n = 0, allocated = 0;
        _cleanup_strv_free_ char **l = NULL;
        int r;

        assert(t);
        assert(s);

        for (;;) {
                _cleanup_free_ char *word = NULL;

                r = extract_first_word(&s, &word, separators, flags);
                if (r < 0)
                        return r;
                if (r == 0)
                        break;

                if (!GREEDY_REALLOC(l, allocated, n + 2))
                        return -ENOMEM;

                l[n++] = word;
                word = NULL;

                l[n] = NULL;
        }

        if (!l)
                l = new0(char*, 1);

        *t = l;
        l = NULL;

        return 0;
}
#endif /* NM_IGNORED */

char *strv_join(char **l, const char *separator) {
        char *r, *e;
        char **s;
        size_t n, k;

        if (!separator)
                separator = " ";

        k = strlen(separator);

        n = 0;
        STRV_FOREACH(s, l) {
                if (n != 0)
                        n += k;
                n += strlen(*s);
        }

        r = new(char, n+1);
        if (!r)
                return NULL;

        e = r;
        STRV_FOREACH(s, l) {
                if (e != r)
                        e = stpcpy(e, separator);

                e = stpcpy(e, *s);
        }

        *e = 0;

        return r;
}

char *strv_join_quoted(char **l) {
        char *buf = NULL;
        char **s;
        size_t allocated = 0, len = 0;

        STRV_FOREACH(s, l) {
                /* assuming here that escaped string cannot be more
                 * than twice as long, and reserving space for the
                 * separator and quotes.
                 */
                _cleanup_free_ char *esc = NULL;
                size_t needed;

                if (!GREEDY_REALLOC(buf, allocated,
                                    len + strlen(*s) * 2 + 3))
                        goto oom;

                esc = cescape(*s);
                if (!esc)
                        goto oom;

                needed = snprintf(buf + len, allocated - len, "%s\"%s\"",
                                  len > 0 ? " " : "", esc);
                assert(needed < allocated - len);
                len += needed;
        }

        if (!buf)
                buf = malloc0(1);

        return buf;

 oom:
        free(buf);
        return NULL;
}

int strv_push(char ***l, char *value) {
        char **c;
        unsigned n, m;

        if (!value)
                return 0;

        n = strv_length(*l);

        /* Increase and check for overflow */
        m = n + 2;
        if (m < n)
                return -ENOMEM;

        c = realloc_multiply(*l, sizeof(char*), m);
        if (!c)
                return -ENOMEM;

        c[n] = value;
        c[n+1] = NULL;

        *l = c;
        return 0;
}

int strv_push_pair(char ***l, char *a, char *b) {
        char **c;
        unsigned n, m;

        if (!a && !b)
                return 0;

        n = strv_length(*l);

        /* increase and check for overflow */
        m = n + !!a + !!b + 1;
        if (m < n)
                return -ENOMEM;

        c = realloc_multiply(*l, sizeof(char*), m);
        if (!c)
                return -ENOMEM;

        if (a)
                c[n++] = a;
        if (b)
                c[n++] = b;
        c[n] = NULL;

        *l = c;
        return 0;
}

int strv_push_prepend(char ***l, char *value) {
        char **c;
        unsigned n, m, i;

        if (!value)
                return 0;

        n = strv_length(*l);

        /* increase and check for overflow */
        m = n + 2;
        if (m < n)
                return -ENOMEM;

        c = new(char*, m);
        if (!c)
                return -ENOMEM;

        for (i = 0; i < n; i++)
                c[i+1] = (*l)[i];

        c[0] = value;
        c[n+1] = NULL;

        free(*l);
        *l = c;

        return 0;
}

int strv_consume(char ***l, char *value) {
        int r;

        r = strv_push(l, value);
        if (r < 0)
                free(value);

        return r;
}

int strv_consume_pair(char ***l, char *a, char *b) {
        int r;

        r = strv_push_pair(l, a, b);
        if (r < 0) {
                free(a);
                free(b);
        }

        return r;
}

int strv_consume_prepend(char ***l, char *value) {
        int r;

        r = strv_push_prepend(l, value);
        if (r < 0)
                free(value);

        return r;
}

int strv_extend(char ***l, const char *value) {
        char *v;

        if (!value)
                return 0;

        v = strdup(value);
        if (!v)
                return -ENOMEM;

        return strv_consume(l, v);
}

char **strv_uniq(char **l) {
        char **i;

        /* Drops duplicate entries. The first identical string will be
         * kept, the others dropped */

        STRV_FOREACH(i, l)
                strv_remove(i+1, *i);

        return l;
}

bool strv_is_uniq(char **l) {
        char **i;

        STRV_FOREACH(i, l)
                if (strv_find(i+1, *i))
                        return false;

        return true;
}

char **strv_remove(char **l, const char *s) {
        char **f, **t;

        if (!l)
                return NULL;

        assert(s);

        /* Drops every occurrence of s in the string list, edits
         * in-place. */

        for (f = t = l; *f; f++)
                if (streq(*f, s))
                        free(*f);
                else
                        *(t++) = *f;

        *t = NULL;
        return l;
}

char **strv_parse_nulstr(const char *s, size_t l) {
        const char *p;
        unsigned c = 0, i = 0;
        char **v;

        assert(s || l <= 0);

        if (l <= 0)
                return new0(char*, 1);

        for (p = s; p < s + l; p++)
                if (*p == 0)
                        c++;

        if (s[l-1] != 0)
                c++;

        v = new0(char*, c+1);
        if (!v)
                return NULL;

        p = s;
        while (p < s + l) {
                const char *e;

                e = memchr(p, 0, s + l - p);

                v[i] = strndup(p, e ? e - p : s + l - p);
                if (!v[i]) {
                        strv_free(v);
                        return NULL;
                }

                i++;

                if (!e)
                        break;

                p = e + 1;
        }

        assert(i == c);

        return v;
}

char **strv_split_nulstr(const char *s) {
        const char *i;
        char **r = NULL;

        NULSTR_FOREACH(i, s)
                if (strv_extend(&r, i) < 0) {
                        strv_free(r);
                        return NULL;
                }

        if (!r)
                return strv_new(NULL, NULL);

        return r;
}

bool strv_overlap(char **a, char **b) {
        char **i;

        STRV_FOREACH(i, a)
                if (strv_contains(b, *i))
                        return true;

        return false;
}

static int str_compare(const void *_a, const void *_b) {
        const char **a = (const char**) _a, **b = (const char**) _b;

        return strcmp(*a, *b);
}

char **strv_sort(char **l) {

        if (strv_isempty(l))
                return l;

        qsort(l, strv_length(l), sizeof(char*), str_compare);
        return l;
}

bool strv_equal(char **a, char **b) {
        if (!a || !b)
                return a == b;

        for ( ; *a || *b; ++a, ++b)
                if (!streq_ptr(*a, *b))
                        return false;

        return true;
}

void strv_print(char **l) {
        char **s;

        STRV_FOREACH(s, l)
                puts(*s);
}

int strv_extendf(char ***l, const char *format, ...) {
        va_list ap;
        char *x;
        int r;

        va_start(ap, format);
        r = vasprintf(&x, format, ap);
        va_end(ap);

        if (r < 0)
                return -ENOMEM;

        return strv_consume(l, x);
}

char **strv_reverse(char **l) {
        unsigned n, i;

        n = strv_length(l);
        if (n <= 1)
                return l;

        for (i = 0; i < n / 2; i++) {
                char *t;

                t = l[i];
                l[i] = l[n-1-i];
                l[n-1-i] = t;
        }

        return l;
}

char **strv_shell_escape(char **l, const char *bad) {
        char **s;

        /* Escapes every character in every string in l that is in bad,
         * edits in-place, does not roll-back on error. */

        STRV_FOREACH(s, l) {
                char *v;

                v = shell_escape(*s, bad);
                if (!v)
                        return NULL;

                free(*s);
                *s = v;
        }

        return l;
}

bool strv_fnmatch(char* const* patterns, const char *s, int flags) {
        char* const* p;

        STRV_FOREACH(p, patterns)
                if (fnmatch(*p, s, 0) == 0)
                        return true;

        return false;
}<|MERGE_RESOLUTION|>--- conflicted
+++ resolved
@@ -278,12 +278,8 @@
         return l;
 }
 
-<<<<<<< HEAD
 #if 0 /* NM_IGNORED */
-int strv_split_quoted(char ***t, const char *s, UnquoteFlags flags) {
-=======
 int strv_split_extract(char ***t, const char *s, const char *separators, ExtractFlags flags) {
->>>>>>> e82f430e
         size_t n = 0, allocated = 0;
         _cleanup_strv_free_ char **l = NULL;
         int r;
