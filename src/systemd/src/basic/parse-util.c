--- conflicted
+++ resolved
@@ -19,9 +19,8 @@
   along with systemd; If not, see <http://www.gnu.org/licenses/>.
 ***/
 
-<<<<<<< HEAD
 #include "nm-sd-adapt.h"
-=======
+
 #include <errno.h>
 #include <inttypes.h>
 #include <locale.h>
@@ -29,16 +28,12 @@
 #include <stdlib.h>
 #include <string.h>
 #include <xlocale.h>
->>>>>>> 606ad7e6
 
 #include "alloc-util.h"
 #if 0 /* NM_IGNORED */
 #include "extract-word.h"
-<<<<<<< HEAD
 #endif /* NM_IGNORED */
-=======
 #include "macro.h"
->>>>>>> 606ad7e6
 #include "parse-util.h"
 #include "string-util.h"
 
