--- conflicted
+++ resolved
@@ -21,12 +21,8 @@
   along with systemd; If not, see <http://www.gnu.org/licenses/>.
 ***/
 
-<<<<<<< HEAD
 #include "nm-sd-adapt.h"
 
-#include <netinet/udp.h>
-=======
->>>>>>> aa9d0d14
 #include <netinet/ip.h>
 #include <netinet/udp.h>
 #include <stdint.h>
