--- conflicted
+++ resolved
@@ -1329,9 +1329,6 @@
 
         return (int) n;
 }
-<<<<<<< HEAD
-#endif /* NM_IGNORED */
-=======
 
 int dns_name_is_valid_or_address(const char *name) {
         /* Returns > 0 if the specified name is either a valid IP address formatted as string or a valid DNS name */
@@ -1344,4 +1341,4 @@
 
         return dns_name_is_valid(name);
 }
->>>>>>> 17820bf4
+#endif /* NM_IGNORED */