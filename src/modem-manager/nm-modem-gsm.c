--- conflicted
+++ resolved
@@ -47,12 +47,6 @@
 } MMModemGsmMode;
 
 
-<<<<<<< HEAD
-=======
-#define GSM_SECRETS_TRIES "gsm-secrets-tries"
-#define PIN_TRIES "pin-tries"
-
->>>>>>> b4d0114f
 G_DEFINE_TYPE (NMModemGsm, nm_modem_gsm, NM_TYPE_MODEM)
 
 #define NM_MODEM_GSM_GET_PRIVATE(o) (G_TYPE_INSTANCE_GET_PRIVATE ((o), NM_TYPE_MODEM_GSM, NMModemGsmPrivate))
@@ -61,6 +55,7 @@
 	DBusGProxyCall *call;
 
 	GHashTable *connect_properties;
+	guint32 pin_tries;
 } NMModemGsmPrivate;
 
 
@@ -160,6 +155,28 @@
 }
 
 static void
+ask_for_pin (NMModemGsm *self, gboolean always_ask)
+{
+	NMModemGsmPrivate *priv;
+	guint32 tries = 0;
+
+	g_return_if_fail (self != NULL);
+	g_return_if_fail (NM_IS_MODEM_GSM (self));
+
+	priv = NM_MODEM_GSM_GET_PRIVATE (self);
+
+	if (!always_ask)
+		tries = priv->pin_tries++;
+
+	g_signal_emit_by_name (self, NM_MODEM_NEED_AUTH,
+	                       NM_SETTING_GSM_SETTING_NAME,
+	                       (tries || always_ask) ? TRUE : FALSE,
+	                       SECRETS_CALLER_MOBILE_BROADBAND,
+	                       NM_SETTING_GSM_PIN,
+	                       NULL);
+}
+
+static void
 stage1_prepare_done (DBusGProxy *proxy, DBusGProxyCall *call, gpointer user_data)
 {
 	NMModemGsm *self = NM_MODEM_GSM (user_data);
@@ -168,94 +185,25 @@
 
 	priv->call = NULL;
 
-<<<<<<< HEAD
 	if (priv->connect_properties) {
 		g_hash_table_destroy (priv->connect_properties);
 		priv->connect_properties = NULL;
 	}
-=======
-static void
-request_secrets (NMDevice *device,
-                 const char *setting_name,
-                 const char *hint1,
-                 const char *hint2,
-                 const char *tries_tag,
-                 gboolean always_ask)
-{
-	NMActRequest *req;
-	NMConnection *connection;
-	guint32 tries = 0;
-
-	g_return_if_fail (device != NULL);
-	g_return_if_fail (hint1 || hint2);
-
-	req = nm_device_get_act_request (device);
-	g_assert (req);
-	connection = nm_act_request_get_connection (req);
-	g_assert (connection);
-
-	nm_device_state_changed (device, NM_DEVICE_STATE_NEED_AUTH, NM_DEVICE_STATE_REASON_NONE);
-
-	if (!always_ask)
-		tries = GPOINTER_TO_UINT (g_object_get_data (G_OBJECT (connection), tries_tag));
-
-	nm_act_request_get_secrets (req,
-	                            setting_name ? setting_name : NM_SETTING_GSM_SETTING_NAME,
-	                            (tries || always_ask) ? TRUE : FALSE,
-	                            SECRETS_CALLER_GSM,
-	                            hint1,
-	                            hint2);
-
-	if (!always_ask)
-		g_object_set_data (G_OBJECT (connection), tries_tag, GUINT_TO_POINTER (++tries));
-}
-
-static void
-stage1_prepare_done (DBusGProxy *proxy, DBusGProxyCall *call_id, gpointer user_data)
-{
-	NMDevice *device = NM_DEVICE (user_data);
-	GError *error = NULL;
->>>>>>> b4d0114f
 
 	if (dbus_g_proxy_end_call (proxy, call, &error, G_TYPE_INVALID))
 		g_signal_emit_by_name (self, NM_MODEM_PREPARE_RESULT, TRUE, NM_DEVICE_STATE_REASON_NONE);
 	else {
-		const char *required_secret = NULL;
-		gboolean retry_secret = FALSE;
-
-		if (dbus_g_error_has_name (error, MM_MODEM_ERROR_SIM_PIN)) {
-			clear_pin (device);
-			required_secret = NM_SETTING_GSM_PIN;
-<<<<<<< HEAD
-		else if (dbus_g_error_has_name (error, MM_MODEM_ERROR_SIM_WRONG)) {
-=======
-		} else if (dbus_g_error_has_name (error, MM_MODEM_ERROR_SIM_WRONG)) {
-			clear_pin (device);
->>>>>>> b4d0114f
-			required_secret = NM_SETTING_GSM_PIN;
-			retry_secret = TRUE;
-		} else {
+		if (dbus_g_error_has_name (error, MM_MODEM_ERROR_SIM_PIN))
+			ask_for_pin (self, FALSE);
+		else if (dbus_g_error_has_name (error, MM_MODEM_ERROR_SIM_WRONG))
+			ask_for_pin (self, TRUE);
+		else {
 			nm_warning ("GSM connection failed: (%d) %s",
 			            error ? error->code : -1,
 			            error && error->message ? error->message : "(unknown)");
+
+			g_signal_emit_by_name (self, NM_MODEM_PREPARE_RESULT, FALSE, translate_mm_error (error));
 		}
-
-<<<<<<< HEAD
-		if (required_secret) {
-			g_signal_emit_by_name (self, NM_MODEM_NEED_AUTH,
-			                       NM_SETTING_GSM_SETTING_NAME,
-			                       retry_secret,
-			                       SECRETS_CALLER_MOBILE_BROADBAND,
-			                       required_secret,
-			                       NULL);
-		} else
-			g_signal_emit_by_name (self, NM_MODEM_PREPARE_RESULT, FALSE, translate_mm_error (error));
-=======
-		if (required_secret)
-			request_secrets (device, NULL, required_secret, NULL, PIN_TRIES, retry_secret);
-		else
-			nm_device_state_changed (device, NM_DEVICE_STATE_FAILED, translate_mm_error (error));
->>>>>>> b4d0114f
 
 		g_error_free (error);
 	}
@@ -275,6 +223,68 @@
 	                                      G_TYPE_INVALID);
 }
 
+static void stage1_enable_done (DBusGProxy *proxy, DBusGProxyCall *call_id, gpointer user_data);
+
+static void
+do_enable (NMModemGsm *self)
+{
+	DBusGProxy *proxy;
+
+	g_return_if_fail (self != NULL);
+	g_return_if_fail (NM_IS_MODEM_GSM (self));
+
+	proxy = nm_modem_get_proxy (NM_MODEM (self), MM_DBUS_INTERFACE_MODEM);
+	dbus_g_proxy_begin_call_with_timeout (proxy,
+	                                      "Enable", stage1_enable_done,
+	                                      self, NULL, 20000,
+	                                      G_TYPE_BOOLEAN, TRUE,
+	                                      G_TYPE_INVALID);
+}
+
+static void
+stage1_pin_done (DBusGProxy *proxy, DBusGProxyCall *call_id, gpointer user_data)
+{
+	NMModemGsm *self = NM_MODEM_GSM (user_data);
+	GError *error = NULL;
+
+	if (dbus_g_proxy_end_call (proxy, call_id, &error, G_TYPE_INVALID)) {
+		/* Success; go back and try the enable again */
+		do_enable (self);
+	} else {
+		nm_warning ("GSM PIN unlock failed: (%d) %s",
+		            error ? error->code : -1,
+		            error && error->message ? error->message : "(unknown)");
+		g_error_free (error);
+
+		g_signal_emit_by_name (self, NM_MODEM_PREPARE_RESULT, FALSE, NM_DEVICE_STATE_REASON_MODEM_INIT_FAILED);
+	}
+}
+
+static void
+handle_enable_pin_required (NMModemGsm *self)
+{
+	NMModemGsmPrivate *priv = NM_MODEM_GSM_GET_PRIVATE (self);
+	const char *pin = NULL;
+	GValue *value;
+	DBusGProxy *proxy;
+
+	/* See if we have a PIN already */
+	value = g_hash_table_lookup (priv->connect_properties, "pin");
+	if (value && G_VALUE_HOLDS_STRING (value))
+		pin = g_value_get_string (value);
+
+	/* If we do, send it */
+	if (pin) {
+		proxy = nm_modem_get_proxy (NM_MODEM (self), MM_DBUS_INTERFACE_MODEM_GSM_CARD);
+		dbus_g_proxy_begin_call_with_timeout (proxy,
+		                                      "SendPin", stage1_pin_done,
+		                                      self, NULL, 10000,
+		                                      G_TYPE_STRING, pin,
+		                                      G_TYPE_INVALID);
+	} else
+		ask_for_pin (self, FALSE);
+}
+
 static void
 stage1_enable_done (DBusGProxy *proxy, DBusGProxyCall *call_id, gpointer user_data)
 {
@@ -287,10 +297,16 @@
 		nm_warning ("GSM modem enable failed: (%d) %s",
 		            error ? error->code : -1,
 		            error && error->message ? error->message : "(unknown)");
+
+		if (dbus_g_error_has_name (error, MM_MODEM_ERROR_SIM_PIN))
+			handle_enable_pin_required (self);
+		else
+			g_signal_emit_by_name (self, NM_MODEM_PREPARE_RESULT, FALSE, NM_DEVICE_STATE_REASON_MODEM_INIT_FAILED);
+
 		g_error_free (error);
-		g_signal_emit_by_name (self, NM_MODEM_PREPARE_RESULT, FALSE, NM_DEVICE_STATE_REASON_MODEM_INIT_FAILED);
-	}
-}
+	}
+}
+
 
 static GHashTable *
 create_connect_properties (NMConnection *connection)
@@ -348,102 +364,6 @@
 	return properties;
 }
 
-<<<<<<< HEAD
-=======
-static void
-do_connect (NMModem *modem)
-{
-	NMConnection *connection;
-	GHashTable *properties;
-
-	connection = nm_act_request_get_connection (nm_device_get_act_request (NM_DEVICE (modem)));
-	g_assert (connection);
-
-	properties = create_connect_properties (connection);
-	dbus_g_proxy_begin_call_with_timeout (nm_modem_get_proxy (modem, MM_DBUS_INTERFACE_MODEM_SIMPLE),
-	                                      "Connect", stage1_prepare_done,
-	                                      modem, NULL, 120000,
-	                                      DBUS_TYPE_G_MAP_OF_VARIANT, properties,
-	                                      G_TYPE_INVALID);
-	g_hash_table_destroy (properties);
-}
-
-static void
-stage1_pin_done (DBusGProxy *proxy, DBusGProxyCall *call_id, gpointer user_data)
-{
-	NMDevice *device = NM_DEVICE (user_data);
-	GError *error = NULL;
-
-	if (dbus_g_proxy_end_call (proxy, call_id, &error, G_TYPE_INVALID)) {
-		/* Success; go back and try the enable again */
-		nm_device_activate_schedule_stage1_device_prepare (device);
-	} else {
-		nm_warning ("GSM PIN unlock failed: (%d) %s",
-		            error ? error->code : -1,
-		            error && error->message ? error->message : "(unknown)");
-		g_error_free (error);
-
-		clear_pin (device);
-		nm_device_state_changed (device, NM_DEVICE_STATE_FAILED, NM_DEVICE_STATE_REASON_GSM_PIN_CHECK_FAILED);
-	}
-}
-
-static void
-handle_enable_pin_required (NMDevice *device)
-{
-	NMActRequest *req;
-	NMConnection *connection;
-	NMSettingGsm *s_gsm;
-	const char *pin = NULL;
-
-	req = nm_device_get_act_request (device);
-	g_assert (req);
-	connection = nm_act_request_get_connection (req);
-	g_assert (connection);
-
-	/* See if we have a PIN already */
-	s_gsm = (NMSettingGsm *) nm_connection_get_setting (connection, NM_TYPE_SETTING_GSM);
-	if (s_gsm)
-		pin = nm_setting_gsm_get_pin (s_gsm);
-
-	/* If we do, send it */
-	if (pin) {
-		NMModem *modem = NM_MODEM (device);
-
-		dbus_g_proxy_begin_call_with_timeout (nm_modem_get_proxy (modem, MM_DBUS_INTERFACE_MODEM_GSM_CARD),
-		                                      "SendPin", stage1_pin_done,
-		                                      modem, NULL, 10000,
-		                                      G_TYPE_STRING, pin,
-		                                      G_TYPE_INVALID);
-	} else {
-		/* Otherwise try to get the PIN */
-		request_secrets (device, NULL, NM_SETTING_GSM_PIN, NULL, PIN_TRIES, FALSE);
-	}
-}
-
-static void
-stage1_enable_done (DBusGProxy *proxy, DBusGProxyCall *call_id, gpointer user_data)
-{
-	NMDevice *device = NM_DEVICE (user_data);
-	GError *error = NULL;
-
-	if (dbus_g_proxy_end_call (proxy, call_id, &error, G_TYPE_INVALID))
-		do_connect (NM_MODEM (device));
-	else {
-		nm_warning ("GSM modem enable failed: (%d) %s",
-		            error ? error->code : -1,
-		            error && error->message ? error->message : "(unknown)");
-
-		if (dbus_g_error_has_name (error, MM_MODEM_ERROR_SIM_PIN))
-			handle_enable_pin_required (device);
-		else
-			nm_device_state_changed (device, NM_DEVICE_STATE_FAILED, translate_mm_error (error));
-
-		g_error_free (error);
-	}
-}
-
->>>>>>> b4d0114f
 static NMActStageReturn
 real_act_stage1_prepare (NMModem *modem,
                          NMActRequest *req,
@@ -454,12 +374,6 @@
 	NMModemGsm *self = NM_MODEM_GSM (modem);
 	NMModemGsmPrivate *priv = NM_MODEM_GSM_GET_PRIVATE (self);
 	NMConnection *connection;
-<<<<<<< HEAD
-=======
-	const char *setting_name;
-	GPtrArray *hints = NULL;
-	const char *hint1 = NULL, *hint2 = NULL;
->>>>>>> b4d0114f
 
 	connection = nm_act_request_get_connection (req);
 	g_assert (connection);
@@ -467,7 +381,6 @@
 	*out_setting_name = nm_connection_need_secrets (connection, out_hints);
 	if (!*out_setting_name) {
 		gboolean enabled = nm_modem_get_mm_enabled (modem);
-		DBusGProxy *proxy;
 
 		if (priv->connect_properties)
 			g_hash_table_destroy (priv->connect_properties);
@@ -475,38 +388,12 @@
 
 		if (enabled)
 			do_connect (self);
-		else {
-			proxy = nm_modem_get_proxy (modem, MM_DBUS_INTERFACE_MODEM);
-			dbus_g_proxy_begin_call_with_timeout (proxy,
-			                                      "Enable", stage1_enable_done,
-			                                      modem, NULL, 20000,
-			                                      G_TYPE_BOOLEAN, TRUE,
-			                                      G_TYPE_INVALID);
-		}
-<<<<<<< HEAD
+		else
+			do_enable (self);
 	} else {
 		/* NMModem will handle requesting secrets... */
 	}
 
-=======
-
-		return NM_ACT_STAGE_RETURN_POSTPONE;
-	}
-
-	/* Get the required secrets */
-	if (hints) {
-		if (hints->len > 0)
-			hint1 = g_ptr_array_index (hints, 0);
-		if (hints->len > 1)
-			hint2 = g_ptr_array_index (hints, 1);
-	}
-
-	request_secrets (device, setting_name, hint1, hint2, GSM_SECRETS_TRIES, FALSE);
-
-	if (hints)
-		g_ptr_array_free (hints, TRUE);
-
->>>>>>> b4d0114f
 	return NM_ACT_STAGE_RETURN_POSTPONE;
 }
 
@@ -535,113 +422,6 @@
 	return NULL;
 }
 
-<<<<<<< HEAD
-=======
-static void
-real_connection_secrets_updated (NMDevice *dev,
-								 NMConnection *connection,
-								 GSList *updated_settings,
-								 RequestSecretsCaller caller)
-{
-	NMActRequest *req;
-	gboolean found = FALSE;
-	GSList *iter;
-
-	g_return_if_fail (IS_ACTIVATING_STATE (nm_device_get_state (dev)));
-
-	if (caller == SECRETS_CALLER_PPP) {
-		NMPPPManager *ppp_manager;
-		NMSettingGsm *s_gsm = NULL;
-
-		ppp_manager = nm_modem_get_ppp_manager (NM_MODEM (dev));
-		g_return_if_fail (ppp_manager != NULL);
-
-		s_gsm = (NMSettingGsm *) nm_connection_get_setting (connection, NM_TYPE_SETTING_GSM);
-		if (!s_gsm) {
-			/* Shouldn't ever happen */
-			nm_ppp_manager_update_secrets (ppp_manager,
-										   nm_device_get_iface (dev),
-										   NULL,
-										   NULL,
-										   "missing GSM setting; no secrets could be found.");
-		} else {
-			const char *username = nm_setting_gsm_get_username (s_gsm);
-			const char *password = nm_setting_gsm_get_password (s_gsm);
-
-			nm_ppp_manager_update_secrets (ppp_manager,
-										   nm_device_get_iface (dev),
-										   username ? username : "",
-										   password ? password : "",
-										   NULL);
-		}
-		return;
-	}
-
-	g_return_if_fail (caller == SECRETS_CALLER_GSM);
-	g_return_if_fail (nm_device_get_state (dev) == NM_DEVICE_STATE_NEED_AUTH);
-
-	for (iter = updated_settings; iter; iter = g_slist_next (iter)) {
-		const char *setting_name = (const char *) iter->data;
-
-		if (!strcmp (setting_name, NM_SETTING_GSM_SETTING_NAME))
-			found = TRUE;
-		else
-			nm_warning ("Ignoring updated secrets for setting '%s'.", setting_name);
-	}
-
-	if (!found)
-		return;
-
-	req = nm_device_get_act_request (dev);
-	g_assert (req);
-
-	g_return_if_fail (nm_act_request_get_connection (req) == connection);
-
-	nm_device_activate_schedule_stage1_device_prepare (dev);
-}
-
-static NMActStageReturn
-real_act_stage2_config (NMDevice *device, NMDeviceStateReason *reason)
-{
-	NMActRequest *req;
-	NMConnection *connection;
-
-	req = nm_device_get_act_request (device);
-	g_assert (req);
-
-	/* Clear secrets tries counter since secrets were successfully used
-	 * already if we get here.
-	 */
-	connection = nm_act_request_get_connection (req);
-	g_assert (connection);
-	g_object_set_data (G_OBJECT (connection), GSM_SECRETS_TRIES, NULL);
-
-	if (NM_DEVICE_CLASS (nm_modem_gsm_parent_class)->act_stage2_config)
-		return NM_DEVICE_CLASS (nm_modem_gsm_parent_class)->act_stage2_config (device, reason);
-
-	return NM_ACT_STAGE_RETURN_SUCCESS;
-}
-
-static void
-real_deactivate_quickly (NMDevice *device)
-{
-	NMActRequest *req;
-	NMConnection *connection;
-
-	req = nm_device_get_act_request (device);
-	if (req) {
-		/* Clear the secrets attempts counter */
-		connection = nm_act_request_get_connection (req);
-		g_assert (connection);
-		g_object_set_data (G_OBJECT (connection), GSM_SECRETS_TRIES, NULL);
-		g_object_set_data (G_OBJECT (connection), PIN_TRIES, NULL);
-	}
-
-	if (NM_DEVICE_CLASS (nm_modem_gsm_parent_class)->deactivate_quickly)
-		NM_DEVICE_CLASS (nm_modem_gsm_parent_class)->deactivate_quickly (device);
-}
-
->>>>>>> b4d0114f
 static gboolean
 real_check_connection_compatible (NMModem *modem,
                                   NMConnection *connection,
@@ -709,6 +489,8 @@
 		dbus_g_proxy_cancel_call (proxy, priv->call);
 		priv->call = NULL;
 	}
+
+	priv->pin_tries = 0;
 
 	NM_MODEM_CLASS (nm_modem_gsm_parent_class)->deactivate_quickly (modem, device);	
 }
