--- conflicted
+++ resolved
@@ -1117,63 +1117,6 @@
 }
 
 static gboolean
-_verify_wep_key (const char *wep_key,
-                 NMWepKeyType wep_key_type,
-                 const char *property,
-                 GError **error)
-{
-	if (wep_key && !nm_utils_wep_key_valid (wep_key, wep_key_type)) {
-		g_set_error_literal (error,
-		                     NM_CONNECTION_ERROR,
-		                     NM_CONNECTION_ERROR_INVALID_PROPERTY,
-		                     _("property is invalid"));
-		g_prefix_error (error, "%s.%s: ", NM_SETTING_WIRELESS_SECURITY_SETTING_NAME, property);
-		return FALSE;
-	}
-	return TRUE;
-}
-
-static gboolean
-verify_secrets (NMSetting *setting, NMConnection *connection, GError **error)
-{
-	NMSettingWirelessSecurity *self = NM_SETTING_WIRELESS_SECURITY (setting);
-	NMSettingWirelessSecurityPrivate *priv = NM_SETTING_WIRELESS_SECURITY_GET_PRIVATE (self);
-
-	/* LEAP */
-	if (   priv->auth_alg
-	    && !strcmp (priv->auth_alg, "leap")
-	    && !strcmp (priv->key_mgmt, "ieee8021x")) {
-		if (!_nm_setting_verify_secret_string (priv->leap_password,
-		                                       NM_SETTING_WIRELESS_SECURITY_SETTING_NAME,
-		                                       NM_SETTING_WIRELESS_SECURITY_LEAP_PASSWORD,
-		                                       error))
-			return FALSE;
-	}
-
-	/* WEP */
-	if (!_verify_wep_key (priv->wep_key0, priv->wep_key_type, NM_SETTING_WIRELESS_SECURITY_WEP_KEY0, error))
-		return FALSE;
-	if (!_verify_wep_key (priv->wep_key1, priv->wep_key_type, NM_SETTING_WIRELESS_SECURITY_WEP_KEY1, error))
-		return FALSE;
-	if (!_verify_wep_key (priv->wep_key2, priv->wep_key_type, NM_SETTING_WIRELESS_SECURITY_WEP_KEY2, error))
-		return FALSE;
-	if (!_verify_wep_key (priv->wep_key3, priv->wep_key_type, NM_SETTING_WIRELESS_SECURITY_WEP_KEY3, error))
-		return FALSE;
-
-	/* WPA-PSK */
-	if (priv->psk && !nm_utils_wpa_psk_valid (priv->psk)) {
-		g_set_error_literal (error,
-		                     NM_CONNECTION_ERROR,
-		                     NM_CONNECTION_ERROR_INVALID_PROPERTY,
-		                     _("property is invalid"));
-		g_prefix_error (error, "%s.%s: ", NM_SETTING_WIRELESS_SECURITY_SETTING_NAME, NM_SETTING_WIRELESS_SECURITY_PSK);
-		return FALSE;
-	}
-
-	return TRUE;
-}
-
-static gboolean
 get_secret_flags (NMSetting *setting,
                   const char *secret_name,
                   gboolean verify_secret,
@@ -1297,12 +1240,9 @@
 	case PROP_GROUP:
 		g_slist_free_full (priv->group, g_free);
 		priv->group = _nm_utils_strv_to_slist (g_value_get_boxed (value), TRUE);
-<<<<<<< HEAD
-=======
 		break;
 	case PROP_PMF:
 		priv->pmf = g_value_get_int (value);
->>>>>>> 4dc905a9
 		break;
 	case PROP_LEAP_USERNAME:
 		g_free (priv->leap_username);
@@ -1375,12 +1315,9 @@
 		break;
 	case PROP_GROUP:
 		g_value_take_boxed (value, _nm_utils_slist_to_strv (priv->group, TRUE));
-<<<<<<< HEAD
-=======
 		break;
 	case PROP_PMF:
 		g_value_set_int (value, nm_setting_wireless_security_get_pmf (setting));
->>>>>>> 4dc905a9
 		break;
 	case PROP_LEAP_USERNAME:
 		g_value_set_string (value, priv->leap_username);
